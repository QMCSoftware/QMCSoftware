--- conflicted
+++ resolved
@@ -54,13 +54,9 @@
               "sphinx.ext.ifconfig",
               "sphinx.ext.githubpages",
               "sphinx_markdown_tables",
-<<<<<<< HEAD
-              "sphinx_math_dollar"]
-=======
               # "sphinx.ext.autosummary",
               # "numpydoc" # to eliminate WARNING: Unexpected section title. Uncomment will surface randint documentation
               ]
->>>>>>> 4cc5db62
 
 
 # Add any paths that contain templates here, relative to this directory.
