--- conflicted
+++ resolved
@@ -1,23 +1,11 @@
 import unittest
-<<<<<<< HEAD
-from __init__ import TB_TIMEOUT, BaseNotebookTest, run_notebook
-from tb_gbm_examples import fix_gbm_symlinks
-=======
 from __init__ import TB_TIMEOUT, BaseNotebookTest
->>>>>>> a6b15318
 
 @unittest.skip("Skipping GBM demo notebook test") # Error: https://github.com/QMCSoftware/QMCSoftware/actions/runs/20248843941/job/58135823467#step:15:206
 class NotebookTests(BaseNotebookTest):
     
     def test_gbm_demo_notebook(self):
         notebook_path, notebook_dir = self.locate_notebook('../../demos/GBM/gbm_demo.ipynb')
-<<<<<<< HEAD
-        fix_gbm_symlinks(notebook_dir)
-        self.execute_notebook_file(notebook_path, timeout=TB_TIMEOUT)
-        # Toggle code cell [3] cf.is_debug -> True before executing
-        run_notebook(notebook_path, notebook_dir, change_value=True, timeout=TB_TIMEOUT,
-                     value='cf.is_debug = False', new_value='cf.is_debug = True')
-=======
         symlinks_to_fix = ['config.py', 'data_util.py', 'latex_util.py', 'plot_util.py', 
                             'qmcpy_util.py', 'quantlib_util.py']
         self.fix_gbm_symlinks(notebook_path, symlinks_to_fix=symlinks_to_fix)
@@ -25,7 +13,6 @@
         self.change_notebook_cells(notebook_path, 
                                    replacements={"cf.is_debug = False": "cf.is_debug = True"})
         self.run_notebook(notebook_path, timeout=TB_TIMEOUT)
->>>>>>> a6b15318
         
         
 if __name__ == '__main__':
