# Notebook Tests in QMCPy

## Contents

- **`.gitignore`**: ignores temporary files and generated test outputs in this directory.
- **`__init__.py`**: package marker for the `test.booktests` module.
- **`generate_test.py`**: script that generates `tb_*.py` test files from notebooks in `demos/`.
- **`parsl_test_runner.py`**: helper harness used to run Parsl-based notebook tests and coordinate workers.
- **`READEME.md`**: this documentation file describing how to run and manage the notebook tests.

## Overview

To execute an individual testbook file, e.g., `tb_acm_toms_sorokin_2025.py`, run the following command in a terminal:

```{bash}
    cd test/booktests && python -m pytest tb_acm_toms_sorokin_2025.py -v
```

To execute all testbook files sequentially, run the following command in a terminal:

```{bash}
    make booktests_no_docker
```

To execute all testbook files in parallel using Parsl, run the following command in a terminal:

```{bash}
    make booktests_parallel_no_docker
```

To execute say two testbook files sequentially, run the following command in a terminal:

```{bash}
    make booktests_no_docker TESTS="tb_Argonne_2023_Talk_Figures tb_Purdue_Talk_Figures"
```

To execute say two testbook files in parallel, run the following command in a terminal:

```{bash}
    make booktests_parallel_no_docker TESTS="tb_Argonne_2023_Talk_Figures tb_Purdue_Talk_Figures"
```

For a demo, see the Jupyter notebook, `demos/talk_paper_demos/Parslfest_2025/`.


## Design Patterns: Using `setUp/helpers` vs. `@testbook` Decorator**

*   Generated files such as `tb_iris.py` uses `@testbook` for a standalone notebook, requiring no special setup.
*   GBM notebooks such as `gbm_examples.py` rely on local modules and sometimes have broken symlinks, needing setup for correct imports.
*   Running notebooks from their directory (via `setUp`) ensures consistent relative paths and imports, which the decorator doesn't reliably handle.
<<<<<<< HEAD
*   `BaseNotebooKTest`'s `setUp/tearDown` methods handle resource management, beneficial for long-running demos.
=======
*   `BaseNotebookTest`'s `setUp/tearDown` methods handle resource management, beneficial for long-running demos.
>>>>>>> a6b15318
*   Shared helper functions in `__init__.py` centralize complex logic (location, symlink fixing, running) for reusability and clarity.<|MERGE_RESOLUTION|>--- conflicted
+++ resolved
@@ -48,9 +48,5 @@
 *   Generated files such as `tb_iris.py` uses `@testbook` for a standalone notebook, requiring no special setup.
 *   GBM notebooks such as `gbm_examples.py` rely on local modules and sometimes have broken symlinks, needing setup for correct imports.
 *   Running notebooks from their directory (via `setUp`) ensures consistent relative paths and imports, which the decorator doesn't reliably handle.
-<<<<<<< HEAD
-*   `BaseNotebooKTest`'s `setUp/tearDown` methods handle resource management, beneficial for long-running demos.
-=======
 *   `BaseNotebookTest`'s `setUp/tearDown` methods handle resource management, beneficial for long-running demos.
->>>>>>> a6b15318
 *   Shared helper functions in `__init__.py` centralize complex logic (location, symlink fixing, running) for reusability and clarity.