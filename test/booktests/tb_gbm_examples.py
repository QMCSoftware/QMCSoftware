--- conflicted
+++ resolved
@@ -1,27 +1,10 @@
 import unittest
-<<<<<<< HEAD
-from __init__ import TB_TIMEOUT, BaseNotebookTest, fix_symlinks, run_notebook
-
-def fix_gbm_symlinks(notebook_dir):
-    """Fix or create symlinks inside a GBM demo notebook directory."""
-    symlinks_to_fix = ['config.py', 'data_util.py', 'latex_util.py', 'plot_util.py',
-                        'qmcpy_util.py', 'quantlib_util.py']
-    fix_symlinks(notebook_dir, 'gbm_code', symlinks_to_fix)
-=======
 from __init__ import TB_TIMEOUT, BaseNotebookTest
->>>>>>> a6b15318
 
 
 class NotebookTests(BaseNotebookTest):
 
     def test_gbm_examples_notebook(self):
-<<<<<<< HEAD
-        notebook_path, notebook_dir = self.locate_notebook('../../demos/GBM/gbm_examples.ipynb')
-        fix_gbm_symlinks(notebook_dir)
-        # Toggle code cell [3] cf.is_debug -> True before executing
-        run_notebook(notebook_path, notebook_dir, change_value=True,
-                     value='cf.is_debug = False', new_value='cf.is_debug = True')
-=======
         symlinks_to_fix = ['config.py', 'data_util.py', 'latex_util.py', 'plot_util.py', 
                             'qmcpy_util.py', 'quantlib_util.py']
         notebook_path, notebook_dir = self.locate_notebook('../../demos/GBM/gbm_examples.ipynb')
@@ -30,7 +13,6 @@
         self.change_notebook_cells(notebook_path, 
                                    replacements={"cf.is_debug = False": "cf.is_debug = True"})
         self.run_notebook(notebook_path)
->>>>>>> a6b15318
 
 if __name__ == '__main__':
     unittest.main()