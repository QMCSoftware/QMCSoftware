""" Unit tests for integrate method in QMCPy """

from qmcpy import *
import numpy as np 
import unittest

class IntegrationExampleTest(unittest.TestCase):

    def test_keister(self):
        """
        Mathematica:
        3D:  N[Integrate[E^(-x1^2 - x2^2 - x3^2) Cos[Sqrt[x1^2 + x2^2 + x3^2]], {x1, -Infinity, Infinity}, {x2, -Infinity, Infinity}, {x3, -Infinity, Infinity}]]
        2D:  N[Integrate[E^(-x1^2 - x2^2) Cos[Sqrt[x1^2 + x2^2]], {x1, -Infinity, Infinity}, {x2, -Infinity, Infinity}]]
        1D:  N[Integrate[E^(-x^2) Cos[Sqrt[x^2]], {x, -Infinity, Infinity}]]
        """
        abs_tol = .01
        dimensions = [1, 2, 3]
        true_values = [1.3803884470431430, 1.808186429263620, 2.168309102165481]
        for i in range(len(dimensions)):
            integrand = Keister(IIDStdUniform(dimension=dimensions[i], seed=42))
            solution,data = CubMCCLT(integrand,abs_tol=abs_tol).integrate()
            self.assertTrue(abs(solution - true_values[i]) < abs_tol)

    def test_asian_option_multi_level(self):
        abs_tol =.01
<<<<<<< HEAD
        integrand = FinancialOption(IIDStdUniform(dimension=64, seed=7))
=======
        integrand = FinancialOption(IIDStdUniform(dimension=64, seed=42))
>>>>>>> a6b15318
        solution,data = CubMCCLT(integrand, abs_tol).integrate()
        true_value = 1.7845
        self.assertTrue(np.isclose(solution, true_value, atol=abs_tol))


    def test_lebesgue_bounded_measure(self):
        """ Mathematica: Integrate[x^3 y^3, {x, 1, 3}, {y, 3, 6}] """
        abs_tol = 1
        true_measure = Lebesgue(
            Uniform(
                DigitalNetB2(2, seed=7),
                lower_bound=[1,3],
                upper_bound=[3,6]))
        myfunc = lambda x: (x.prod(1))**3
        integrand = CustomFun(true_measure,myfunc)
        solution,data = CubQMCSobolG(integrand, abs_tol=abs_tol).integrate()
        true_value = 6075
        self.assertTrue(abs(solution - true_value) < abs_tol)
    
    def test_lebesgue_inf_measure(self):
        abs_tol = .1
        true_measure = Lebesgue(Gaussian(Lattice(1)))
        myfunc = lambda x: np.exp(-x**2).sum(1)
        integrand = CustomFun(true_measure, myfunc)
        solution,data = CubQMCLatticeG(integrand,abs_tol=abs_tol).integrate()
        true_value = np.sqrt(np.pi)
        self.assertTrue(abs(solution - solution) < abs_tol)
    
    def test_lebesgue_inf_measure_2d(self):
        abs_tol = .1
<<<<<<< HEAD
        true_measure = Lebesgue(Gaussian(Lattice(2,replications=32,seed=7),mean=1,covariance=2))
=======
        true_measure = Lebesgue(Gaussian(Lattice(2,replications=32),mean=1,covariance=2))
>>>>>>> a6b15318
        myfunc = lambda x: np.exp(-x**2).prod(-1)
        integrand = CustomFun(true_measure,myfunc)
        solution,data = CubQMCCLT(integrand,abs_tol=abs_tol).integrate()
        true_value = np.pi
        self.assertTrue(abs(solution - solution) < abs_tol)

    def test_uniform_measure(self):
        """ Mathematica: Integrate[(x^3 y^3)/6, {x, 1, 3}, {y, 3, 6}] """
        abs_tol = 1
<<<<<<< HEAD
        true_measure = Uniform(Lattice(2,replications=32, seed=7), lower_bound=[1,3], upper_bound=[3,6])
=======
        true_measure = Uniform(Lattice(2,replications=32), lower_bound=[1,3], upper_bound=[3,6])
>>>>>>> a6b15318
        myfunc = lambda x: (x.prod(-1))**3
        integrand = CustomFun(true_measure,myfunc)
        solution,data = CubQMCCLT(integrand, abs_tol=abs_tol).integrate()
        true_value = 6075 / 6
        self.assertTrue(abs(solution - true_value) < abs_tol)

    def test_linear(self):
        """ Mathematica:
        1D: Integrate[x, {x, 0, 1}]
        2D: Integrate[x+y, {x, 0, 1}, {y, 0, 1}]
        3D: Integrate[x+y+z, {x, 0, 1}, {y, 0, 1}, {z, 0, 1}]
        """
        abs_tol = .01
        dimensions = [1, 2, 3]
        true_value = 0
        for i in range(len(dimensions)):
            d = dimensions[i]
            integrand = Linear0(DigitalNetB2(d,replications=32))
            solution,data = CubQMCCLT(integrand, abs_tol=abs_tol).integrate()
            self.assertTrue(abs(solution - true_value) < abs_tol)

    def test_custom_fun(self):
        """
        Infer true measure's dimension from integrand's

        Mathematica:
        1D: Integrate[5x, {x, 0, 1}]
        2D: Integrate[5(x+y), {x, 0, 1}, {y, 0, 1}]
        3D: Integrate[5(x+y+z), {x, 0, 1}, {y, 0, 1}, {z, 0, 1}]
        """
        abs_tol = .01
        dimensions = [1, 2, 3]
        true_values = [2.5, 5, 7.5]
        for i in range(len(dimensions)):
            d = dimensions[i]
            integrand = CustomFun(
<<<<<<< HEAD
                true_measure = Uniform(IIDStdUniform(dimension=d, seed=7),lower_bound=0,upper_bound=1),
=======
                true_measure = Uniform(IIDStdUniform(d),lower_bound=0,upper_bound=1),
>>>>>>> a6b15318
                g = lambda x: (5*x).sum(1))
            solution,data = CubMCG(integrand, abs_tol=abs_tol).integrate()
            self.assertTrue(abs(solution - true_values[i]) < abs_tol)

    def test_custom_fun_2(self):
        """
        Test integrands with parameters

        Mathematica: integrate[b*(x-a)^2, {x,1,0}]
        """
        abs_tol = .01
        d = 1
        a_list = [1., 2.]
        b_list = [4., 5.]
        true_values = [(b / 3) * (3 * a * (a - 1) + 1) for a, b in zip(a_list, b_list)]
        for i in range(2):
            a_i = a_list[i]
            b_i = b_list[i]
            integrand = CustomFun(
                true_measure = Uniform(Lattice(d)),
                g = lambda x, a=a_i, b=b_i: (b * (x - a) ** 2).sum(1))
            solution,data = CubQMCLatticeG(integrand, abs_tol=abs_tol).integrate()
            self.assertTrue(abs(solution - true_values[i]) < abs_tol)

    def test_european_call(self):
        abs_tol = 1e-2
        integrand = FinancialOption(DigitalNetB2(16),
            option="EUROPEAN",
            volatility = .2,
            start_price = 5,
            strike_price = 10,
            interest_rate = .01,
            call_put = 'call')
        algorithm = CubQMCSobolG(integrand, abs_tol)
        solution,data = algorithm.integrate()
        true_value = integrand.get_exact_value()
        self.assertTrue(abs(solution-true_value) < abs_tol)
    
    def test_european_put(self):
        abs_tol = 1e-2
        integrand = FinancialOption(Lattice(16,seed=7),
            option="EUROPEAN",
            volatility = .5,
            start_price = 50,
            strike_price = 40,
            interest_rate = .01,
            call_put = 'put')
        algorithm = CubQMCLatticeG(integrand, abs_tol)
        solution,data = algorithm.integrate()
        true_value = integrand.get_exact_value()
        self.assertTrue(abs(solution-true_value) < abs_tol)

    def test_european_put_bayes_lattice(self):
        abs_tol = 1e-2
        integrand = FinancialOption(
            sampler = Lattice(dimension=16, order='RADICAL INVERSE'),
            option = "EUROPEAN",
            volatility = .5,
            start_price = 10,
            strike_price = 10,
            interest_rate = .01,
            call_put = 'put')
        algorithm = CubBayesLatticeG(integrand, abs_tol, ptransform='Baker')
        solution,data = algorithm.integrate()
        true_value = integrand.get_exact_value()
        self.assertTrue(abs(solution-true_value) < abs_tol)

    def test_european_put_bayes_net(self):
        abs_tol = 5e-2
        integrand = FinancialOption(
            sampler = DigitalNetB2(dimension=4),
            option = "EUROPEAN",
            volatility = .5,
            start_price = 10,
            strike_price = 10,
            interest_rate = .01,
            call_put = 'put')
        algorithm = CubBayesNetG(integrand, abs_tol)
        solution,data = algorithm.integrate()
        true_value = integrand.get_exact_value()
        self.assertTrue(abs(solution-true_value) < abs_tol)


if __name__ == "__main__":
    unittest.main()<|MERGE_RESOLUTION|>--- conflicted
+++ resolved
@@ -23,11 +23,7 @@
 
     def test_asian_option_multi_level(self):
         abs_tol =.01
-<<<<<<< HEAD
         integrand = FinancialOption(IIDStdUniform(dimension=64, seed=7))
-=======
-        integrand = FinancialOption(IIDStdUniform(dimension=64, seed=42))
->>>>>>> a6b15318
         solution,data = CubMCCLT(integrand, abs_tol).integrate()
         true_value = 1.7845
         self.assertTrue(np.isclose(solution, true_value, atol=abs_tol))
@@ -58,11 +54,7 @@
     
     def test_lebesgue_inf_measure_2d(self):
         abs_tol = .1
-<<<<<<< HEAD
         true_measure = Lebesgue(Gaussian(Lattice(2,replications=32,seed=7),mean=1,covariance=2))
-=======
-        true_measure = Lebesgue(Gaussian(Lattice(2,replications=32),mean=1,covariance=2))
->>>>>>> a6b15318
         myfunc = lambda x: np.exp(-x**2).prod(-1)
         integrand = CustomFun(true_measure,myfunc)
         solution,data = CubQMCCLT(integrand,abs_tol=abs_tol).integrate()
@@ -72,11 +64,7 @@
     def test_uniform_measure(self):
         """ Mathematica: Integrate[(x^3 y^3)/6, {x, 1, 3}, {y, 3, 6}] """
         abs_tol = 1
-<<<<<<< HEAD
         true_measure = Uniform(Lattice(2,replications=32, seed=7), lower_bound=[1,3], upper_bound=[3,6])
-=======
-        true_measure = Uniform(Lattice(2,replications=32), lower_bound=[1,3], upper_bound=[3,6])
->>>>>>> a6b15318
         myfunc = lambda x: (x.prod(-1))**3
         integrand = CustomFun(true_measure,myfunc)
         solution,data = CubQMCCLT(integrand, abs_tol=abs_tol).integrate()
@@ -113,11 +101,7 @@
         for i in range(len(dimensions)):
             d = dimensions[i]
             integrand = CustomFun(
-<<<<<<< HEAD
                 true_measure = Uniform(IIDStdUniform(dimension=d, seed=7),lower_bound=0,upper_bound=1),
-=======
-                true_measure = Uniform(IIDStdUniform(d),lower_bound=0,upper_bound=1),
->>>>>>> a6b15318
                 g = lambda x: (5*x).sum(1))
             solution,data = CubMCG(integrand, abs_tol=abs_tol).integrate()
             self.assertTrue(abs(solution - true_values[i]) < abs_tol)
