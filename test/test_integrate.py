--- conflicted
+++ resolved
@@ -17,21 +17,13 @@
         dimensions = [1, 2, 3]
         true_values = [1.3803884470431430, 1.808186429263620, 2.168309102165481]
         for i in range(len(dimensions)):
-<<<<<<< HEAD
             integrand = Keister(IIDStdUniform(dimension=dimensions[i], seed=42))
-=======
-            integrand = Keister(IIDStdUniform(dimension=dimensions[i], seed=7))
->>>>>>> b3f14410
             solution,data = CubMCCLT(integrand,abs_tol=abs_tol).integrate()
             self.assertTrue(abs(solution - true_values[i]) < abs_tol)
 
     def test_asian_option_multi_level(self):
         abs_tol =.01
-<<<<<<< HEAD
         integrand = FinancialOption(IIDStdUniform(dimension=64, seed=42))
-=======
-        integrand = FinancialOption(IIDStdUniform(64, seed=7))
->>>>>>> b3f14410
         solution,data = CubMCCLT(integrand, abs_tol).integrate()
         true_value = 1.7845
         self.assertTrue(np.isclose(solution, true_value, atol=abs_tol))
@@ -53,11 +45,7 @@
     
     def test_lebesgue_inf_measure(self):
         abs_tol = .1
-<<<<<<< HEAD
-        true_measure = Lebesgue(Gaussian(Lattice(1, seed=42)))
-=======
-        true_measure = Lebesgue(Gaussian(Lattice(1, seed=7)))
->>>>>>> b3f14410
+        true_measure = Lebesgue(Gaussian(Lattice(1)))
         myfunc = lambda x: np.exp(-x**2).sum(1)
         integrand = CustomFun(true_measure, myfunc)
         solution,data = CubQMCLatticeG(integrand,abs_tol=abs_tol).integrate()
@@ -66,11 +54,7 @@
     
     def test_lebesgue_inf_measure_2d(self):
         abs_tol = .1
-<<<<<<< HEAD
-        true_measure = Lebesgue(Gaussian(Lattice(2,replications=32,seed=42),mean=1,covariance=2))
-=======
-        true_measure = Lebesgue(Gaussian(Lattice(2,replications=32, seed=7),mean=1,covariance=2))
->>>>>>> b3f14410
+        true_measure = Lebesgue(Gaussian(Lattice(2,replications=32),mean=1,covariance=2))
         myfunc = lambda x: np.exp(-x**2).prod(-1)
         integrand = CustomFun(true_measure,myfunc)
         solution,data = CubQMCCLT(integrand,abs_tol=abs_tol).integrate()
@@ -80,11 +64,7 @@
     def test_uniform_measure(self):
         """ Mathematica: Integrate[(x^3 y^3)/6, {x, 1, 3}, {y, 3, 6}] """
         abs_tol = 1
-<<<<<<< HEAD
-        true_measure = Uniform(Lattice(2,replications=32, seed=42), lower_bound=[1,3], upper_bound=[3,6])
-=======
-        true_measure = Uniform(Lattice(2, replications=32, seed=7), lower_bound=[1,3], upper_bound=[3,6])
->>>>>>> b3f14410
+        true_measure = Uniform(Lattice(2,replications=32), lower_bound=[1,3], upper_bound=[3,6])
         myfunc = lambda x: (x.prod(-1))**3
         integrand = CustomFun(true_measure,myfunc)
         solution,data = CubQMCCLT(integrand, abs_tol=abs_tol).integrate()
@@ -102,11 +82,7 @@
         true_value = 0
         for i in range(len(dimensions)):
             d = dimensions[i]
-<<<<<<< HEAD
-            integrand = Linear0(DigitalNetB2(d,replications=32, seed=42))
-=======
-            integrand = Linear0(DigitalNetB2(d,replications=32, seed=7))
->>>>>>> b3f14410
+            integrand = Linear0(DigitalNetB2(d,replications=32))
             solution,data = CubQMCCLT(integrand, abs_tol=abs_tol).integrate()
             self.assertTrue(abs(solution - true_value) < abs_tol)
 
@@ -125,11 +101,7 @@
         for i in range(len(dimensions)):
             d = dimensions[i]
             integrand = CustomFun(
-<<<<<<< HEAD
-                true_measure = Uniform(IIDStdUniform(dimension=d, seed=42), lower_bound=0, upper_bound=1),
-=======
-                true_measure = Uniform(IIDStdUniform(d, seed=7),lower_bound=0,upper_bound=1),
->>>>>>> b3f14410
+                true_measure = Uniform(IIDStdUniform(d),lower_bound=0,upper_bound=1),
                 g = lambda x: (5*x).sum(1))
             solution,data = CubMCG(integrand, abs_tol=abs_tol).integrate()
             self.assertTrue(abs(solution - true_values[i]) < abs_tol)
@@ -149,22 +121,14 @@
             a_i = a_list[i]
             b_i = b_list[i]
             integrand = CustomFun(
-<<<<<<< HEAD
-                true_measure = Uniform(Lattice(d, seed=42)),
-=======
-                true_measure = Uniform(Lattice(d, seed=7)),
->>>>>>> b3f14410
+                true_measure = Uniform(Lattice(d)),
                 g = lambda x, a=a_i, b=b_i: (b * (x - a) ** 2).sum(1))
             solution,data = CubQMCLatticeG(integrand, abs_tol=abs_tol).integrate()
             self.assertTrue(abs(solution - true_values[i]) < abs_tol)
 
     def test_european_call(self):
         abs_tol = 1e-2
-<<<<<<< HEAD
-        integrand = FinancialOption(DigitalNetB2(16, seed=42),
-=======
-        integrand = FinancialOption(DigitalNetB2(16, seed=7),
->>>>>>> b3f14410
+        integrand = FinancialOption(DigitalNetB2(16),
             option="EUROPEAN",
             volatility = .2,
             start_price = 5,
@@ -193,11 +157,7 @@
     def test_european_put_bayes_lattice(self):
         abs_tol = 1e-2
         integrand = FinancialOption(
-<<<<<<< HEAD
-            sampler = Lattice(dimension=16, order='RADICAL INVERSE', seed=42),
-=======
-            sampler = Lattice(dimension=16, order='RADICAL INVERSE', seed=7),
->>>>>>> b3f14410
+            sampler = Lattice(dimension=16, order='RADICAL INVERSE'),
             option = "EUROPEAN",
             volatility = .5,
             start_price = 10,
@@ -212,11 +172,7 @@
     def test_european_put_bayes_net(self):
         abs_tol = 5e-2
         integrand = FinancialOption(
-<<<<<<< HEAD
-            sampler = DigitalNetB2(dimension=4, seed=42),
-=======
-            sampler = DigitalNetB2(dimension=4, seed=7),
->>>>>>> b3f14410
+            sampler = DigitalNetB2(dimension=4),
             option = "EUROPEAN",
             volatility = .5,
             start_price = 10,
