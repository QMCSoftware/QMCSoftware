--- conflicted
+++ resolved
@@ -80,12 +80,9 @@
     "matplotlib >= 3.9.0",
     "pandas >= 1.3.0",
     "yfinance >= 0.2.0",
-<<<<<<< HEAD
-=======
     "quantlib == 1.38",
     "ipywidgets == 8.1.7",
     "nbconvert >= 7.2.9",
->>>>>>> 55566bd7
     ]
 test_torch = [
     "torch >= 2.7.0",
