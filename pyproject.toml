--- conflicted
+++ resolved
@@ -80,11 +80,7 @@
     "matplotlib >= 3.9.0",
     ]
 test_torch = [
-<<<<<<< HEAD
     "torch >= 2.7.0",
-=======
-    "torch >= 2.0.0",
->>>>>>> f47ff31f
     ]
 test_gpytorch = [
     "gpytorch == 1.11",
