--- conflicted
+++ resolved
@@ -2,13 +2,6 @@
 from ._discrete_distribution import LD
 import time
 
-<<<<<<< HEAD
-###For kronecker sequence let the user punch in alpha
-###Look at the paper on overleaf for Kronecker sequence
-###Try and find a way to get the sequence accurately
-###For now get a random generators for alpha
-###Step 2 investigate the median
-=======
 class Kronecker(LD):
     def __init__(self, dimension=1, alpha = 0, delta = 0, seed_alpha=None, seed_delta = None):
         self.dimension = dimension
@@ -24,7 +17,6 @@
             self.delta = random.rand(dimension)
         elif sum(delta) != 0:
             self.delta = delta
->>>>>>> be4b56c6
 
 ###Start off with a code with Kronecker sequence with
 ###P = {x_i = i \alpha + \delta mod 1} with \alpha and \delta \in [0,1)^d
