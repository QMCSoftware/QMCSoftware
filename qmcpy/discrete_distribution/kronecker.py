--- conflicted
+++ resolved
@@ -18,21 +18,8 @@
             self.delta = delta
 
 
-<<<<<<< HEAD
-        Note:
-            n and d are required in order to get an output of the list of samples x_1 to x_n
-    """
-    i = arange(n).reshape((n, 1))
-    #line 33 gives out a list of natural numbers ranging from 1 to integer variable "n" given by the user. 
-    if alpha is None:           #if alpha is not chosen by user, it will choose a randomly generated vector in [0,1)^d.
-        alpha = random.rand(d)
-    if delta is None:           #if delta is not chosen by user, it will choose a randomly generated vector in [0,1)^d.
-        delta = random.rand(d)
-    return(((i*alpha) + delta)%1)   #in order to find the Kronecker sequence take integer i, multiply it by alpha, then
-=======
     def gen_samples(self, n):
         i = arange(n).reshape((n, 1))
         #line 20 gives out a list of natural numbers ranging from 1 to integer variable "n" given by the user. 
         return(((i*self.alpha) + self.delta)%1)   #in order to find the Kronecker sequence take integer i, multiply it by alpha, then
->>>>>>> 415f7e48
                                     #take modular 1, so that the vector is in [0,1)^d.