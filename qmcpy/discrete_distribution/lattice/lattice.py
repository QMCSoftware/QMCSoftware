--- conflicted
+++ resolved
@@ -148,14 +148,8 @@
 
     def _gail_linear(self, n_min, n_max):
         """ Gail lattice generator in linear order. """
-<<<<<<< HEAD
-        if (n_min!=0 and log2(n_min)%1!=0) or log2(n_max)%1!=0:
-            raise Exception("Lattice with linear ordering currently does not support n_min, n_max not powers of 2.")
-        nelem = n_max - n_min
-=======
         m_low = int(floor(log2(n_min))) + 1 if n_min > 0 else 0
         m_high = int(ceil(log2(n_max)))
->>>>>>> 54729ce4
         if n_min == 0:
             return self._gen_block_linear(m_high, first=True)
         else:
