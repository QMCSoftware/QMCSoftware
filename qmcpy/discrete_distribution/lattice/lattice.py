from .._discrete_distribution import LD
from ...util import ParameterError, ParameterWarning
from numpy import *
from os.path import dirname, abspath, isfile
import warnings


class Lattice(LD):
    """
    Quasi-Random Lattice nets in base 2.
    
    >>> l = Lattice(2,seed=7)
    >>> l.gen_samples(4)
    array([[0.04386058, 0.58727432],
           [0.54386058, 0.08727432],
           [0.29386058, 0.33727432],
           [0.79386058, 0.83727432]])
    >>> l.gen_samples(1)
    array([[0.04386058, 0.58727432]])
    >>> l
    Lattice (DiscreteDistribution Object)
        d               2^(1)
        dvec            [0 1]
        randomize       1
        order           natural
        gen_vec         [     1 182667]
        entropy         7
        spawn_key       ()
    >>> Lattice(dimension=2,randomize=False,order='natural').gen_samples(4, warn=False)
    array([[0.  , 0.  ],
           [0.5 , 0.5 ],
           [0.25, 0.75],
           [0.75, 0.25]])
    >>> Lattice(dimension=2,randomize=False,order='linear').gen_samples(4, warn=False)
    array([[0.  , 0.  ],
           [0.25, 0.75],
           [0.5 , 0.5 ],
           [0.75, 0.25]])
    >>> Lattice(dimension=2,randomize=False,order='mps').gen_samples(4, warn=False)
    array([[0.  , 0.  ],
           [0.5 , 0.5 ],
           [0.25, 0.75],
           [0.75, 0.25]])
    >>> l = Lattice(2,generating_vector=25,seed=55)
    >>> l.gen_samples(4)
    array([[0.84489224, 0.30534549],
           [0.34489224, 0.80534549],
           [0.09489224, 0.05534549],
           [0.59489224, 0.55534549]])
    >>> l
    Lattice (DiscreteDistribution Object)
        d               2^(1)
        dvec            [0 1]
        randomize       1
        order           natural
        gen_vec         [       1 11961679]
        entropy         55
        spawn_key       ()
    >>> Lattice(dimension=4,randomize=False,seed=353,generating_vector=26).gen_samples(8,warn=False)
    array([[0.   , 0.   , 0.   , 0.   ],
           [0.5  , 0.5  , 0.5  , 0.5  ],
           [0.25 , 0.25 , 0.75 , 0.75 ],
           [0.75 , 0.75 , 0.25 , 0.25 ],
           [0.125, 0.125, 0.875, 0.875],
           [0.625, 0.625, 0.375, 0.375],
           [0.375, 0.375, 0.625, 0.625],
           [0.875, 0.875, 0.125, 0.125]])
    >>> Lattice(dimension=4,randomize=False,seed=353,generating_vector=26,is_parallel=True).gen_samples(8,warn=False)
    array([[0.   , 0.   , 0.   , 0.   ],
           [0.5  , 0.5  , 0.5  , 0.5  ],
           [0.25 , 0.25 , 0.75 , 0.75 ],
           [0.75 , 0.75 , 0.25 , 0.25 ],
           [0.125, 0.125, 0.875, 0.875],
           [0.625, 0.625, 0.375, 0.375],
           [0.375, 0.375, 0.625, 0.625],
           [0.875, 0.875, 0.125, 0.125]])

    References:

        [1] Sou-Cheng T. Choi, Yuhan Ding, Fred J. Hickernell, Lan Jiang,
        Lluis Antoni Jimenez Rugama, Da Li, Jagadeeswaran Rathinavel,
        Xin Tong, Kan Zhang, Yizhi Zhang, and Xuan Zhou,
        GAIL: Guaranteed Automatic Integration Library (Version 2.3)
        [MATLAB Software], 2019. Available from http://gailgithub.github.io/GAIL_Dev/

        [2] F.Y. Kuo & D. Nuyens.
        Application of quasi-Monte Carlo methods to elliptic PDEs with random diffusion coefficients
        - a survey of analysis and implementation, Foundations of Computational Mathematics,
        16(6):1631-1696, 2016.
        springer link: https://link.springer.com/article/10.1007/s10208-016-9329-5
        arxiv link: https://arxiv.org/abs/1606.06613

        [3] D. Nuyens, `The Magic Point Shop of QMC point generators and generating
        vectors.` MATLAB and Python software, 2018. Available from
        https://people.cs.kuleuven.be/~dirk.nuyens/

        [4] Constructing embedded lattice rules for multivariate integration
        R Cools, FY Kuo, D Nuyens -  SIAM J. Sci. Comput., 28(6), 2162-2188.

        [5] L'Ecuyer, Pierre & Munger, David. (2015).
        LatticeBuilder: A General Software Tool for Constructing Rank-1 Lattice Rules.
        ACM Transactions on Mathematical Software. 42. 10.1145/2754929.
    """

    def __init__(self, dimension=1, randomize=True, order='natural', seed=None,
        generating_vector='lattice_vec.3600.20.npy', d_max=None, m_max=None, is_parallel=True):
        """
        Args:
            dimension (int or ndarray): dimension of the generator.
                If an int is passed in, use sequence dimensions [0,...,dimensions-1].
                If a ndarray is passed in, use these dimension indices in the sequence.
            randomize (bool): If True, apply shift to generated samples.
                Note: Non-randomized lattice sequence includes the origin.
            order (str): 'linear', 'natural', or 'mps' ordering.
            seed (None or int or numpy.random.SeedSeq): seed the random number generator for reproducibility
            generating_vector (ndarray, str or int): generating matrix or path to generating matrices.
                ndarray should have shape (d_max).
                a string generating_vector should be formatted like
                'lattice_vec.3600.20.npy' where 'name.d_max.m_max.npy'
                an integer should be an odd larger than 1; passing an integer M would create a random generating vector supporting up to 2^M points. 
                M is restricted between 2 and 26 for numerical percision. The generating vector is [1,v_1,v_2,...,v_dimension], where v_i is an integer in {3,5,...,2*M-1}. 
            d_max (int): maximum dimension
            m_max (int): 2^m_max is the max number of supported samples
            is_parallel (bool): Default to True to perform parallel computations, False serial

        Note:
            d_max and m_max are required if generating_vector is a ndarray.
            If generating_vector is an string (path), d_max and m_max can be taken from the file name if None
        """
        self.parameters = ['dvec','randomize','order']
        self.randomize = randomize
        self.order = order.lower()
        if self.order == 'natural':
            self.gen = self._gail_natural
        elif self.order == 'linear':
            self.gen = self._gail_linear
        elif self.order == 'mps':
            self.gen = self._mps
        elif self.order == "linear_process":
            self.gen = self._gail_linear_process
        elif self.order == "mps_process":
            self.gen = self._mps_process
        elif self.order == "natural_process":
            self.gen = self._gail_natural_process
        else:
            raise Exception("Lattice requires natural, linear, or mps ordering.")
        if isinstance(generating_vector,ndarray):
            self.gen_vec_og = generating_vector
            if d_max is None or m_max is None:
                raise ParameterError("d_max and m_max must be supplied when generating_vector is a ndarray")
            self.d_max = d_max
            self.m_max = m_max
        elif isinstance(generating_vector,int):
            self.m_max = min(26,max(2,generating_vector))
            self.d_max = dimension
        elif isinstance(generating_vector,str):
            root = dirname(abspath(__file__))+'/generating_vectors/'
            if isfile(root+generating_vector):
                self.gen_vec_og = load(root+generating_vector).astype(uint64)
            elif isfile(generating_vector):
                self.gen_vec_og = load(generating_vector).astype(uint64)
            else:
                raise ParameterError("generating_vector '%s' not found."%generating_vector)
            parts = generating_vector.split('.')
            self.d_max = int(parts[-3])
            self.m_max = int(parts[-2])
        else:
            raise ParameterError("generating_vector should a ndarray or file path string")
        self.mimics = 'StdUniform'
        self.low_discrepancy = True
        super(Lattice,self).__init__(dimension,seed)
        if isinstance(generating_vector,int):
            self.gen_vec_og = append(uint64(1),2*self.rng.integers(1,2**(self.m_max-1),size=dimension-1,dtype=uint64)+1)
        self.gen_vec = self.gen_vec_og[self.dvec]
        self.shift = self.rng.uniform(size=int(self.d))
        self.parameters += ["gen_vec"]
        self.is_parallel = is_parallel



    def _mps(self, n_min, n_max):
        """ Magic Point Shop Lattice generator. """
        m_low = floor(log2(n_min))+1 if n_min > 0 else 0
        m_high = ceil(log2(n_max))

        if not self.is_parallel:
            gen_block = lambda n: (outer(arange(1, n + 1, 2), self.gen_vec) % n) / float(n)
            x_lat_full = vstack([gen_block(2 ** m) for m in range(int(m_low), int(m_high) + 1)])
        else:
            import concurrent.futures
            def gen_point(i, n):
                """ Generate a single lattice point. """
                return ((i * self.gen_vec) % n) / float(n)
<<<<<<< HEAD

=======
>>>>>>> a424024a
            def gen_block_points(m):
                """ Generate a block of points. """
                n = 2 ** m
                return [gen_point(i, n) for i in arange(1, n + 1, 2)]
<<<<<<< HEAD

            with concurrent.futures.ThreadPoolExecutor() as executor:
                futures = [executor.submit(gen_block_points, m) for m in range(int(m_low), int(m_high) + 1)]
                # collect the results in the order the futures were created
                x_lat_full = vstack([future.result() for future in futures])

        cut1 = int(floor(n_min - 2 ** (m_low - 1))) if n_min > 0 else 0
        cut2 = int(cut1 + n_max - n_min)
        x = x_lat_full[cut1:cut2, :]
        return x

    def gen_point(self, i, n, gen_vec):
        """ Generate a single lattice point. """
        return ((i * gen_vec) % n) / float(n)

    def gen_block_points(self, m, gen_vec):
        """ Generate a block of points. """
        n = 2 ** m
        return [self.gen_point(i, n, gen_vec) for i in arange(1, n + 1, 2)]


    def _mps_process(self, n_min, n_max):
        """ Magic Point Shop Lattice generator. """
        m_low = floor(log2(n_min))+1 if n_min > 0 else 0
        m_high = ceil(log2(n_max))


        if not self.is_parallel:
            gen_block = lambda n: (outer(arange(1, n + 1, 2), self.gen_vec) % n) / float(n)
            x_lat_full = vstack([gen_block(2 ** m) for m in range(int(m_low), int(m_high) + 1)])
        else:
            import concurrent.futures

            with concurrent.futures.ProcessPoolExecutor() as executor:
                m_values = list(range(int(m_low), int(m_high) + 1))

                block_list = list(executor.map(self.gen_block_points, m_values, [self.gen_vec] * len(m_values)))

            x_lat_full = vstack(block_list)
=======

            with concurrent.futures.ThreadPoolExecutor() as executor:
                futures = [executor.submit(gen_block_points, m) for m in range(int(m_low), int(m_high) + 1)]
                # collect the results in the order the futures were created
                x_lat_full = vstack([future.result() for future in futures])
>>>>>>> a424024a

        cut1 = int(floor(n_min - 2 ** (m_low - 1))) if n_min > 0 else 0
        cut2 = int(cut1 + n_max - n_min)
        x = x_lat_full[cut1:cut2, :]

        return x






    def _gen_block_linear(self, m_next, first=True):
        n = int(2**m_next)
        if first:
            y = arange(0, 1, 1 / n).reshape((n, 1))
        else:
            y = arange(1 / n, 1, 2 / n).reshape((n, 1))
        x = outer(y, self.gen_vec) % 1
        return x

    def calculate_y(self, m_low, m_high, y):
        for m in range(m_low, m_high):
            n = 2 ** m
            y_next = arange(1 / n, 1, 2 / n).reshape((int(n / 2), 1))
            temp = zeros((n, 1))
            temp[0::2] = y
            temp[1::2] = y_next
            y = temp
        return y


    def _gail_linear(self, n_min, n_max):
        """ Gail lattice generator in linear order. """
        m_low = int(floor(log2(n_min))) + 1 if n_min > 0 else 0
        m_high = int(ceil(log2(n_max)))
        if n_min == 0:
            return self._gen_block_linear(m_high, first=True)
        else:
            n = 2 ** (m_low)
            y = arange(1 / n, 1, 2 / n).reshape((int(n / 2), 1))
            y = self.calculate_y(m_low, m_high, y)
            x = outer(y, self.gen_vec) % 1
            return x
        
    def _gail_linear_process(self, n_min, n_max):
        """ Gail lattice generator in linear order. """
        m_low = int(floor(log2(n_min))) + 1 if n_min > 0 else 0
        m_high = int(ceil(log2(n_max)))
        if n_min == 0:
            return self._gen_block_linear(m_high, first=True)
        else:
            import concurrent.futures
            n = 2 ** (m_low)
            y = arange(1 / n, 1, 2 / n).reshape((int(n / 2), 1))
            tasks = [(m_low, m_high, y)]
            with concurrent.futures.ProcessPoolExecutor() as executor:
                results = list(executor.map(self.calculate_y, *zip(*tasks)))
            
            for result in results:
                y = result

            x = outer(y, self.gen_vec) % 1
            return x

    def _gail_natural(self, n_min, n_max):
        m_low = floor(log2(n_min)) + 1 if n_min > 0 else 0
        m_high = ceil(log2(n_max))
        if not self.is_parallel:
            x_lat_full = vstack([self._gen_block(m) for m in range(int(m_low), int(m_high) + 1)])
        else:
            import concurrent.futures
            # create a ThreadPoolExecutor
            with concurrent.futures.ThreadPoolExecutor() as executor:
                futures = [executor.submit(self._gen_block, m) for m in range(int(m_low), int(m_high) + 1)]
            # collect the results in the order the futures (calls) created
            x_lat_full = vstack([future.result() for future in futures])

        cut1 = int(floor(n_min - 2 ** (m_low - 1))) if n_min > 0 else 0
        cut2 = int(cut1 + n_max - n_min)
        x = x_lat_full[cut1:cut2, :]
        return x
    
    def _gail_natural_process(self, n_min, n_max):
        m_low = floor(log2(n_min)) + 1 if n_min > 0 else 0
        m_high = ceil(log2(n_max))
        if not self.is_parallel:
            x_lat_full = vstack([self._gen_block(m) for m in range(int(m_low), int(m_high) + 1)])
        else:
            import concurrent.futures
            # create a ThreadPoolExecutor
            with concurrent.futures.ProcessPoolExecutor() as executor:
                futures = [executor.submit(self._gen_block, m) for m in range(int(m_low), int(m_high) + 1)]
                # collect the results in the order the futures (calls) created
                x_lat_full = vstack([future.result() for future in futures])

        cut1 = int(floor(n_min - 2 ** (m_low - 1))) if n_min > 0 else 0
        cut2 = int(cut1 + n_max - n_min)
        x = x_lat_full[cut1:cut2, :]
        return x



    def _vdc(self,n):
        """
        Van der Corput sequence in base 2 where n is a power of 2. We do it this
        way because of our own VDC construction: is much faster and cubLattice
        does not need more.
        """
        k = log2(n)
        q = zeros(int(n))
        for l in range(int(k)):
            nl = 2**l
            kk = 2**(k-l-1)
            ptind_nl = hstack((tile(False,nl),tile(True,nl)))
            ptind = tile(ptind_nl,int(kk))
            q[ptind] += 1./2**(l+1)
        return q
    
    def _vdc_process(self,n):
        """
        Van der Corput sequence in base 2 where n is a power of 2. We do it this
        way because of our own VDC construction: is much faster and cubLattice
        does not need more.
        """
        k = log2(n)
        tasks = [(1, int(k), int(n)) for l in range(int(k))]
        import concurrent.futures
        with concurrent.futures.ProcessPoolExecutor() as executor:
            future = list(executor.map(lambda args: self._vdc(*args), tasks))
        final_q = zeros(int(n))
        for result in future:
            final_q += result
        return final_q

    def _gen_block(self, m):
        """ Generate samples floor(2**(m-1)) to 2**m. """
        n_min = floor(2**(m-1))
        n = 2**m-n_min
        x = outer(self._vdc(n)+1./(2*n_min),self.gen_vec)%1 if n_min>0 else outer(self._vdc(n),self.gen_vec)%1
        return x
    
    def _gen_block_process(self, m):
        """ Generate samples floor(2**(m-1)) to 2**m. """
        n_min = floor(2**(m-1))
        import concurrent.futures
        with concurrent.futures.ProcessPoolExecutor() as executor:
            chunks = [(m, n_min) for n_min in array_split(arange(n_min, 2 ** m, n_min))]
        results = list(executor.map(self._gen_block, chunks))

        return concatenate(results, axis=0)

    def gen_samples(self, n=None, n_min=0, n_max=8, warn=True, return_unrandomized=False):
        """
        Generate lattice samples

        Args:
            n (int): if n is supplied, generate from n_min=0 to n_max=n samples.
                Otherwise use the n_min and n_max explicitly supplied as the following 2 arguments
            n_min (int): Starting index of sequence.
            n_max (int): Final index of sequence.
            return_unrandomized (bool): return samples without randomization as 2nd return value.
                Will not be returned if randomize=False.

        Returns:
            ndarray: (n_max-n_min) x d (dimension) array of samples

        Note:
            Lattice generates in blocks from 2**m to 2**(m+1) so generating
            n_min=3 to n_max=9 requires necessarily produces samples from n_min=2 to n_max=16
            and automatically subsets. May be inefficient for non-powers-of-2 samples sizes.
        """
        if n:
            n_min = 0
            n_max = n
        if return_unrandomized and self.randomize==False:
            raise ParameterError("return_unrandomized=True only applies when when randomize=True.")
        if n_min == 0 and self.randomize==False and warn:
            warnings.warn("Non-randomized lattice sequence includes the origin",ParameterWarning)
        if n_max > 2**self.m_max:
            raise ParameterError('Lattice generating vector supports up to %d samples.'%(2**self.m_max))
        x = self.gen(n_min,n_max)
        if self.randomize:
            xr = (x + self.shift)%1
        if self.randomize==False:
            return x
        elif return_unrandomized:
            return xr, x
        else:
            return xr

    def pdf(self, x):
        """ pdf of a standard uniform """
        return ones(x.shape[0], dtype=float)

    def _spawn(self, child_seed, dimension):
        return Lattice(
                dimension=dimension,
                randomize=self.randomize,
                order=self.order,
                seed=child_seed,
                generating_vector=self.gen_vec_og,
                d_max=self.d_max,
                m_max=self.m_max)



<|MERGE_RESOLUTION|>--- conflicted
+++ resolved
@@ -185,26 +185,25 @@
 
         if not self.is_parallel:
             gen_block = lambda n: (outer(arange(1, n + 1, 2), self.gen_vec) % n) / float(n)
+            gen_block = lambda n: (outer(arange(1, n + 1, 2), self.gen_vec) % n) / float(n)
             x_lat_full = vstack([gen_block(2 ** m) for m in range(int(m_low), int(m_high) + 1)])
         else:
             import concurrent.futures
             def gen_point(i, n):
                 """ Generate a single lattice point. """
                 return ((i * self.gen_vec) % n) / float(n)
-<<<<<<< HEAD
-
-=======
->>>>>>> a424024a
             def gen_block_points(m):
                 """ Generate a block of points. """
                 n = 2 ** m
                 return [gen_point(i, n) for i in arange(1, n + 1, 2)]
-<<<<<<< HEAD
 
             with concurrent.futures.ThreadPoolExecutor() as executor:
                 futures = [executor.submit(gen_block_points, m) for m in range(int(m_low), int(m_high) + 1)]
                 # collect the results in the order the futures were created
                 x_lat_full = vstack([future.result() for future in futures])
+                futures = [executor.submit(gen_block_points, m) for m in range(int(m_low), int(m_high) + 1)]
+                # collect the results in the order the futures were created
+                x_lat_full = vstack([future.result() for future in futures])
 
         cut1 = int(floor(n_min - 2 ** (m_low - 1))) if n_min > 0 else 0
         cut2 = int(cut1 + n_max - n_min)
@@ -239,13 +238,6 @@
                 block_list = list(executor.map(self.gen_block_points, m_values, [self.gen_vec] * len(m_values)))
 
             x_lat_full = vstack(block_list)
-=======
-
-            with concurrent.futures.ThreadPoolExecutor() as executor:
-                futures = [executor.submit(gen_block_points, m) for m in range(int(m_low), int(m_high) + 1)]
-                # collect the results in the order the futures were created
-                x_lat_full = vstack([future.result() for future in futures])
->>>>>>> a424024a
 
         cut1 = int(floor(n_min - 2 ** (m_low - 1))) if n_min > 0 else 0
         cut2 = int(cut1 + n_max - n_min)
@@ -321,6 +313,7 @@
             # create a ThreadPoolExecutor
             with concurrent.futures.ThreadPoolExecutor() as executor:
                 futures = [executor.submit(self._gen_block, m) for m in range(int(m_low), int(m_high) + 1)]
+            # collect the results in the order the futures (calls) created
             # collect the results in the order the futures (calls) created
             x_lat_full = vstack([future.result() for future in futures])
 
