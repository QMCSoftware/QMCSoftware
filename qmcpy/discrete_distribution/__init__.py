--- conflicted
+++ resolved
@@ -1,18 +1,16 @@
 from .abstract_discrete_distribution import AbstractDiscreteDistribution
 from .iid_std_uniform import IIDStdUniform
 from .lattice import Lattice
-<<<<<<< HEAD
 from .digital_net_b2 import DigitalNetB2
 from .halton import Halton
+
 
 DiscreteDistribution = AbstractDiscreteDistribution
 _DiscreteDistribution = AbstractDiscreteDistribution
 Sobol = DigitalNetB2
 DigitalNet = DigitalNetB2
 Net = DigitalNetB2
-=======
-from .digital_net_b2 import DigitalNetB2, Sobol, SobolSciPy
-from .halton import Halton
+
 
 # Import MPMC if PyTorch dependencies are available
 try:
@@ -20,4 +18,3 @@
 except ImportError:
     # PyTorch dependencies not available
     pass
->>>>>>> d27b2e6f
