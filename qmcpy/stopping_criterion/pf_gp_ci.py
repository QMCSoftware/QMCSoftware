from .abstract_stopping_criterion import AbstractStoppingCriterion
from ..discrete_distribution import DigitalNetB2
from ..integrand.ishigami import Ishigami
from ..true_measure.abstract_true_measure import AbstractTrueMeasure
from ..discrete_distribution.abstract_discrete_distribution import AbstractDiscreteDistribution
from ..util.data import Data

from ..util import ExactGPyTorchRegressionModel

from ..util import MaxSamplesWarning
import warnings
import time
import numpy as np
from scipy.stats import norm
import torch
import gpytorch


class Suggester(object): pass


class PFSampleErrorDensityAR(Suggester):
    def __init__(self, verbose=False):
        self.verbose = verbose
        super(PFSampleErrorDensityAR,self).__init__()
    def suggest(self, n, d, gp, rng, efficiency, pct=.5):
        if self.verbose: print('\tAR sampling with efficiency %.1e, expect %d draws: '%(efficiency,int(n/efficiency)),end='',flush=True)
        x = np.zeros((0,d),dtype=float)
        self.n_ar_tries_batch = 0
        rem = n
        draws_per_rem = int(np.ceil(np.log(pct)/np.log(1-efficiency)))
        while rem>0:
            newtries = rem*draws_per_rem
            self.n_ar_tries_batch += newtries
            if self.verbose: print('%d, '%self.n_ar_tries_batch,end='',flush=True)
            z = rng.random((newtries,d))
            u = rng.random(newtries)
            udens_z = _error_udens(gp,z)
            x = np.vstack([x,z[u<=udens_z]])
            rem = max(n-len(x),0)
        if self.verbose: print()
        return x[:n]


class SuggesterSimple(Suggester):
    def __init__(self, sampler):
        self.sampler = sampler
        if isinstance(self.sampler,AbstractTrueMeasure): assert (self.sampler.range==[0,1]).all()
        self.n_min = 0
        super(SuggesterSimple,self).__init__()
    def suggest(self, n, d, gp, rng, **kwargs):
        n_max = self.n_min+n
        assert d == self.sampler.d
        try: x = self.sampler(n_min=self.n_min,n_max=n_max)
        except: x = self.sampler(n)
        self.n_min = n_max
        return x


class PFGPCI(AbstractStoppingCriterion):
    """
    Probability of failure estimation using adaptive Gaussian process construction and resulting credible intervals. 
    
    Examples:
        >>> pfgpci = PFGPCI(
        ...     integrand = Ishigami(DigitalNetB2(3,seed=17)),
        ...     failure_threshold = 0,
        ...     failure_above_threshold = False, 
        ...     abs_tol = 2.5e-2,
        ...     alpha = 1e-1,
        ...     n_init = 64,
        ...     init_samples = None,
        ...     batch_sampler = PFSampleErrorDensityAR(verbose=False),
        ...     n_batch = 16,
        ...     n_limit = 128,
        ...     n_approx = 2**18,
        ...     gpytorch_prior_mean = gpytorch.means.ZeroMean(),
        ...     gpytorch_prior_cov = gpytorch.kernels.ScaleKernel(
        ...         gpytorch.kernels.MaternKernel(nu=2.5,lengthscale_constraint = gpytorch.constraints.Interval(.5,1)),
        ...         outputscale_constraint = gpytorch.constraints.Interval(1e-8,.5)),
        ...     gpytorch_likelihood = gpytorch.likelihoods.GaussianLikelihood(noise_constraint = gpytorch.constraints.Interval(1e-12,1e-8)),
        ...     gpytorch_marginal_log_likelihood_func = lambda likelihood,gpyt_model: gpytorch.mlls.ExactMarginalLogLikelihood(likelihood,gpyt_model),
        ...     torch_optimizer_func = lambda gpyt_model: torch.optim.Adam(gpyt_model.parameters(),lr=0.1),
        ...     gpytorch_train_iter = 100,
        ...     gpytorch_use_gpu = False,
        ...     verbose = False,
        ...     n_ref_approx = 2**22,
        ...     seed_ref_approx = 11)
        >>> solution,data = pfgpci.integrate(seed=7,refit=True)
        >>> data
        PFGPCIData (Data)
            solution        0.158
            error_bound     0.022
            bound_low       0.136
            bound_high      0.180
            n_total         112
            time_integrate  ...
        PFGPCI (AbstractStoppingCriterion)
            abs_tol         0.025
            n_init          2^(6)
            n_limit         2^(7)
            n_batch         2^(4)
        Ishigami (AbstractIntegrand)
        Uniform (AbstractTrueMeasure)
            lower_bound     -3.142
            upper_bound     3.142
        DigitalNetB2 (AbstractLDDiscreteDistribution)
            d               3
            replications    1
            randomize       LMS DS
            gen_mats_source joe_kuo.6.21201.txt
            order           RADICAL INVERSE
            t               63
            alpha           1
            n_limit         2^(32)
            entropy         17
        >>> df = data.get_results_dict()
        >>> with np.printoptions(formatter={"float": lambda x: "%-10.2e"%x, "int": lambda x: "%-10d"%x, "bool": lambda x: "%-10s"%x}):
        ...     for k,v in df.items():
        ...         print("%15s: %s"%(k,str(v)))
                   iter: [0          1          2          3         ]
                  n_sum: [64         80         96         112       ]
                n_batch: [64         16         16         16        ]
           error_bounds: [5.58e-02   3.92e-02   3.05e-02   2.16e-02  ]
                 ci_low: [8.66e-02   1.16e-01   1.19e-01   1.36e-01  ]
                ci_high: [1.98e-01   1.95e-01   1.80e-01   1.80e-01  ]
              solutions: [1.42e-01   1.55e-01   1.50e-01   1.58e-01  ]
          solutions_ref: [1.62e-01   1.62e-01   1.62e-01   1.62e-01  ]
              error_ref: [2.01e-02   7.02e-03   1.28e-02   4.52e-03  ]
                  in_ci: [True       True       True       True      ]
    
    **References:**
    
    1.  Sorokin, Aleksei G., and Vishwas Rao.  
        "Credible Intervals for Probability of Failure with Gaussian Processes."  
        arXiv preprint arXiv:2311.07733 (2023).
    """
    def __init__(self, 
        integrand,
        failure_threshold,
        failure_above_threshold,
        abs_tol = 5e-3,
        n_init = 64,
        n_limit = 1000,
        alpha = 1e-2,
        init_samples = None,
        batch_sampler = PFSampleErrorDensityAR(),
        n_batch = 4,
        n_approx = 2**20,
        gpytorch_prior_mean = gpytorch.means.ZeroMean(),
        gpytorch_prior_cov = gpytorch.kernels.ScaleKernel(gpytorch.kernels.MaternKernel(nu = 2.5)),
        gpytorch_likelihood = gpytorch.likelihoods.GaussianLikelihood(noise_constraint = gpytorch.constraints.Interval(1e-12,1e-8)),
        gpytorch_marginal_log_likelihood_func = lambda likelihood,gpyt_model: gpytorch.mlls.ExactMarginalLogLikelihood(likelihood,gpyt_model),
        torch_optimizer_func = lambda gpyt_model: torch.optim.Adam(gpyt_model.parameters(),lr=0.1),
        gpytorch_train_iter = 100,
        gpytorch_use_gpu = False,
        verbose = False,
        n_ref_approx = 2**22,
        seed_ref_approx = None):
        '''
        Args:
            integrand (AbstractIntegrand): The integrand.
            failure_threshold (float): Thresholds for failure. 
            failure_above_threshold (bool): Set to `True` if failure occurs when the simulation exceeds `failure_threshold` and False otherwise.
            abs_tol (float): The desired maximum distance from the estimate to either end of the credible interval.
            n_init (float): Initial number of samples from integrand.discrete_distrib from which to build the first surrogate GP
            n_limit (int): Budget of simulations.
            n_batch (int): The number of samples per batch to draw from batch_sampler. 
            alpha (float): The credible interval is constructed to hold with probability at least 1 - alpha
            init_samples (float): If the simulation has already been run, pass in (x,y) where x are past samples from the discrete distribution and y are corresponding simulation evaluations. 
            batch_sampler (Suggester or AbstractDiscreteDistribution): A suggestion scheme for future samples. 
            n_approx (int): Number of points from integrand.discrete_distrib used to approximate estimate and credible interval bounds
            gpytorch_prior_mean (gpytorch.means): prior mean function of the GP
            gpytorch_prior_cov (gpytorch.kernels): Prior covariance kernel of the GP
            gpytorch_likelihood (gpytorch.likelihoods): GP likelihood, require one of gpytorch.likelihoods.{GaussianLikelihood, GaussianLikelihoodWithMissingObs, FixedNoiseGaussianLikelihood}
            gpytorch_marginal_log_likelihood_func (callable): Function taking in the likelihood and gpytorch model and returning a marginal log likelihood from gpytorch.mlls
            torch_optimizer_func (callable): Function taking in the gpytorch model and returning an optimizer from torch.optim
            gpytorch_train_iter (int): Training iterations for the GP in gpytorch
            gpytorch_use_gpu (bool): If True, have gpytorch use a GPU for fitting and trining the GP
            verbose (int): If verbose > 0, print information through the call to integrate()
            n_ref_approx (int): If n_ref_approx > 0, use n_ref_approx points to get a reference QMC approximation of the true solution. 
                Caution: If n_ref_approx > 0, it should be a large int e.g. 2**22, in which case it is only helpful for cheap to evaluate simulations 
            seed_ref_approx (int): Seed for the reference approximation. Only applies when n_ref_approx>0
        '''
        self.parameters = ['abs_tol','n_init','n_limit','n_batch']
        self.integrand = integrand
        self.true_measure = self.integrand.true_measure
        self.discrete_distrib = self.integrand.discrete_distrib
        self.d = self.integrand.d
        self.sampler = self.d
        self.failure_threshold = failure_threshold
        self.failure_above_threshold = failure_above_threshold
        self.abs_tol = abs_tol
        self.alpha = alpha
        assert 0<self.alpha<1
        self.n_init = n_init
        self.init_samples = init_samples is not None
        if self.init_samples: 
            self.x_init,self.y_init = init_samples
            assert self.x_init.ndim==2 and self.y_init.ndim==1
            assert self.x_init.shape[1]==self.d and len(self.y_init)==len(self.x_init)
            assert self.n_init==len(self.x_init)
            self.ytf_init = self._affine_tf(self.y_init)
        self.batch_sampler = batch_sampler
        self.n_batch = n_batch
        self.n_limit = n_limit
        assert self.n_limit >= self.n_init
        self.n_approx = n_approx
        assert (self.n_approx+self.n_init) <= 2**32
        self.gpytorch_prior_mean = gpytorch_prior_mean
        self.gpytorch_prior_cov = gpytorch_prior_cov
        self.gpytorch_likelihood = gpytorch_likelihood
        self.gpytorch_marginal_log_likelihood_func = gpytorch_marginal_log_likelihood_func
        self.torch_optimizer_func = torch_optimizer_func
        self.gpytorch_train_iter = gpytorch_train_iter
        self.gpytorch_use_gpu = gpytorch_use_gpu
        self.verbose = verbose
        self.approx_true_solution = n_ref_approx>0
        if self.approx_true_solution: 
            x = DigitalNetB2(self.d,order="GRAY",seed=seed_ref_approx)(n_ref_approx)
            y = self.integrand.f(x).squeeze()
            ytf = self._affine_tf(y)
            self.ref_approx = (ytf>=0).mean(0)
            if self.verbose: print('reference approximation with d=%d: %s'%(self.d,self.ref_approx))
        super(PFGPCI,self).__init__(allowed_distribs=[AbstractDiscreteDistribution],allow_vectorized_integrals=False)
    def _affine_tf(self, y):
        return y-self.failure_threshold if self.failure_above_threshold else self.failure_threshold-y
    def integrate(self, seed=None, refit=False):
        t0 = time.time()
        dnb2 = DigitalNetB2(self.d,randomize='DS',order="GRAY",seed=seed)
        data = PFGPCIData(self,self.integrand,self.true_measure,self.discrete_distrib,dnb2,self.n_approx,self.alpha,refit, 
                self.gpytorch_prior_mean,
                self.gpytorch_prior_cov,
                self.gpytorch_likelihood,
                self.gpytorch_marginal_log_likelihood_func,
                self.torch_optimizer_func,
                self.gpytorch_train_iter,
                self.gpytorch_use_gpu,
                self.verbose, self.approx_true_solution)
        batch_count = 0
        while True:
            if self.verbose: print('batch %d'%batch_count)
            if batch_count==0:
                if self.init_samples: 
                    xdraw,ydraw = self.x_init,self.y_init
                else:
                    xdraw = dnb2.spawn()[0](self.n_init)
                    ydraw = np.atleast_1d(self.integrand.f(xdraw).squeeze())
            else:
                n_new = min(self.n_batch,self.n_limit-np.sum(self.n_batch))
                xdraw = self.batch_sampler.suggest(n_new,self.d,data.gpyt_model,dnb2.rng,efficiency=2*data.emr[-1])
                ydraw = np.atleast_1d(self.integrand.f(xdraw).squeeze())
            ydrawtf = self._affine_tf(ydraw)
            data.update_data(batch_count, xdraw, ydrawtf)
            batch_count += 1
            if data.error_bounds[-1] <= self.abs_tol: break
            if sum(data.n_batch)==self.n_limit:
                warnings.warn('n_limit reached. ',MaxSamplesWarning)
                break        
        data.solution = data.solutions[-1]
        data.error_bound = data.error_bounds[-1]
        data.bound_low = data.ci_low[-1]
        data.bound_high = data.ci_high[-1]
        data.n_total = sum(data.n_batch)
        data.time_integrate = time.time()-t0
        data.n_sum = np.cumsum(data.n_batch)
        data.n_batch = np.array(data.n_batch)
        data.error_bounds = np.array(data.error_bounds)
        data.ci_low = np.array(data.ci_low)
        data.ci_high = np.array(data.ci_high)
        data.solutions = np.array(data.solutions)
        if self.approx_true_solution:
            data.solutions_ref = np.tile(self.ref_approx,len(data.n_batch))
            data.error_ref = abs(data.solutions-data.solutions_ref)
            data.in_ci = (data.ci_low<=data.solutions_ref)*(data.solutions_ref<=data.ci_high)
        return data.solution,data

def _get_phi(gp, x):
    yhat,yhatstd = gp.predict(x)
    with np.errstate(all='ignore'): z = yhat/yhatstd
    return norm.cdf(z)
def _error_udens_from_phi(phi):
    return 2*np.minimum(1-phi,phi)
def _error_udens(gp, x):
    return _error_udens_from_phi(_get_phi(gp,x))

class PFGPCIData(Data):
    """ Update and store data for the PFGPCI AbstractStoppingCriterion. """

    def __init__(self, stopping_crit, integrand, true_measure, discrete_distrib, dnb2, n_approx, alpha, refit, 
        gpytorch_prior_mean, gpytorch_prior_cov, gpytorch_likelihood, gpytorch_marginal_log_likelihood_func,
        torch_optimizer_func,gpytorch_train_iter,gpytorch_use_gpu,verbose,approx_true_solution):
        self.stopping_crit = stopping_crit
        self.integrand = integrand
        self.true_measure = true_measure
        self.discrete_distrib = discrete_distrib
        self.d = self.discrete_distrib.d
        self.dnb2 = dnb2
        self.alpha = alpha
        self.refit = refit
        self.qmc_pts = self.dnb2(n_approx)
        self.gpytorch_prior_mean = gpytorch_prior_mean
        self.gpytorch_prior_cov = gpytorch_prior_cov
        self.gpytorch_likelihood = gpytorch_likelihood
        self.gpytorch_marginal_log_likelihood_func = gpytorch_marginal_log_likelihood_func
        self.torch_optimizer_func = torch_optimizer_func
        self.gpytorch_train_iter = gpytorch_train_iter
        self.gpytorch_use_gpu = gpytorch_use_gpu
        self.verbose = verbose
        self.approx_true_solution = approx_true_solution
        self.n_batch = []
        self.emr = []
        self.error_bounds = []
        self.ci_low = []
        self.ci_high = []
        self.solutions = []
        self.x = np.empty((0,self.d),dtype=float)
        self.y = np.array([],dtype=float)
        self.gpyt_model = ExactGPyTorchRegressionModel(
            x_t = self.x, y_t = self.y,
            prior_mean = self.gpytorch_prior_mean,
            prior_cov = self.gpytorch_prior_cov,
            likelihood = self.gpytorch_likelihood,
            use_gpu = self.gpytorch_use_gpu)   
        self.saved_gps = [self.gpyt_model.state_dict()]
        super(PFGPCIData,self).__init__(parameters=['solution','error_bound','bound_low','bound_high','n_total','time_integrate'])

    def update_data(self, batch_count, xdraw, ydrawtf):
        self.n_batch.append(len(xdraw))
        self.x,self.y = np.vstack([self.x,xdraw]),np.hstack([self.y,ydrawtf])
        if batch_count==0 or self.refit:
            self.gpyt_model = ExactGPyTorchRegressionModel(
                x_t = self.x, y_t = self.y,
                prior_mean = self.gpytorch_prior_mean,
                prior_cov = self.gpytorch_prior_cov,
                likelihood = self.gpytorch_likelihood,
                use_gpu = self.gpytorch_use_gpu)
            self.gpyt_model.fit(
                optimizer = self.torch_optimizer_func(self.gpyt_model),
                mll = self.gpytorch_marginal_log_likelihood_func(self.gpyt_model.likelihood,self.gpyt_model),
                training_iter = self.gpytorch_train_iter,
                verbose = self.verbose)
        else:
            try:
                self.gpyt_model = self.gpyt_model.add_data(xdraw,ydrawtf)
                torch.cuda.empty_cache()
            except Exception as e:
                # If adding data fails (e.g., NotPSDError), refit the entire model
                if self.verbose: print(f"\tFalling back to full refit due to: {type(e).__name__}")
                self.gpyt_model = ExactGPyTorchRegressionModel(
                    x_t = self.x, y_t = self.y,
                    prior_mean = self.gpytorch_prior_mean,
                    prior_cov = self.gpytorch_prior_cov,
                    likelihood = self.gpytorch_likelihood,
                    use_gpu = self.gpytorch_use_gpu)
                self.gpyt_model.fit(
                    optimizer = self.torch_optimizer_func(self.gpyt_model),
                    mll = self.gpytorch_marginal_log_likelihood_func(self.gpyt_model.likelihood,self.gpyt_model),
                    training_iter = self.gpytorch_train_iter,
                    verbose = self.verbose)
                torch.cuda.empty_cache()          
        self.saved_gps.append(self.gpyt_model.state_dict())
        phi = _get_phi(self.gpyt_model,self.qmc_pts)
        self.solutions.append(np.mean(phi>=.5))
        self.emr.append(np.mean(np.minimum(phi,1-phi)))
        gamma = self.emr[-1]/self.alpha
        self.ci_low.append(np.maximum(self.solutions[-1]-gamma,0))
        self.ci_high.append(np.minimum(self.solutions[-1]+gamma,1))
        self.error_bounds.append(np.maximum(self.solutions[-1]-self.ci_low[-1],self.ci_high[-1]-self.solutions[-1]))

    def get_results_dict(self):
        df = {'iter':np.arange(len(self.n_sum)), 'n_sum':self.n_sum, 'n_batch':self.n_batch, 'error_bounds':self.error_bounds, 'ci_low':self.ci_low, 'ci_high':np.array(self.ci_high), 'solutions':np.array(self.solutions)}
        if self.approx_true_solution: df['solutions_ref'],df['error_ref'],df['in_ci'] = self.solutions_ref,self.error_ref,self.in_ci
        return df 
    
    def plot(self, trace_only=False, **kwargs):
        from matplotlib import pyplot
        if self.d==1 and not trace_only and self.saved_gps!=[]: fig,gs = self.plot_1d(**kwargs)
        elif self.d==2 and not trace_only and self.saved_gps!=[]: fig,gs = self.plot_2d(**kwargs)
        else:
            from matplotlib import pyplot,gridspec
            fig = pyplot.figure(constrained_layout=False,figsize=(8,4))
            gs = gridspec.GridSpec(1,2,figure=fig)
        axtrace = fig.add_subplot(gs[-1,:])
<<<<<<< HEAD
        if self.approx_true_solution: axtrace.plot(self.n_sum,self.solutions_ref,color='c',label=r'$P(g)$')
        axtrace.plot(self.n_sum,self.solutions,'-o',color='k',label=r'$\hat{P}_n^\mathrm{QMC}$')
        axtrace.fill_between(self.n_sum,self.ci_low,self.ci_high,color='k',alpha=.15)
        axtrace.plot(self.n_sum,self.error_bounds,'-o',color='m',label=r'$\hat{\gamma}_n^{\text{QMC}}$')
        if self.approx_true_solution: axtrace.plot(self.n_sum,self.error_ref,'-o',color='b',label=r'$\vert \hat{P}_n^{\text{QMC}} - P(g) \vert$')
        axtrace.set_xlim([self.n_sum[0]-self.n_batch[1]/2,self.n_sum[-1]+self.n_batch[1]/2])
        # axtrace.set_xticks(self.n_sum)
        # axtrace.set_xticklabels(self.n_sum)
=======
        if self.approx_true_solution: axtrace.plot(.5+np.arange(len(self.n_batch)),self.solutions_ref,color='c',label=r'$P(g)$')
        axtrace.plot(.5+np.arange(len(self.n_batch)),self.solutions,'-o',color='k',label=r'$\hat{P}_n^\mathrm{QMC}$')
        axtrace.fill_between(.5+np.arange(len(self.n_batch)),self.ci_low,self.ci_high,color='k',alpha=.15)
        axtrace.plot(.5+np.arange(len(self.n_batch)),self.error_bounds,'-o',color='m',label=r'$\hat{\gamma}_n^{\mathrm{QMC}}$')
        if self.approx_true_solution: axtrace.plot(.5+np.arange(len(self.n_batch)),self.error_ref,'-o',color='b',label=r'$\vert \hat{P}_n^{\mathrm{QMC}} - P(g) \vert$')
        axtrace.set_xlim([0,len(self.n_batch)])
        axtrace.set_xticks([])
>>>>>>> f553cb2c
        axtrace.set_yscale('log',base=10)
        #axtrace.set_ylim([0,1]); axtrace.set_yticks([0,1])
        for spine in ['top','right']: axtrace.spines[spine].set_visible(False)
        axtrace.legend(loc='lower center',bbox_to_anchor=(0.05, -.5, .9, .102),mode='expand',ncol=4,frameon=False)
        return fig
    def plot_1d(self, meshticks=1025, ci_percentage=.95, **kwargs):
        from matplotlib import pyplot,gridspec
        beta = norm.ppf(np.mean([ci_percentage,1]))
        n_batches = len(self.n_batch)
        fig = pyplot.figure(constrained_layout=False,figsize=(5*n_batches,5*3))
        gs = gridspec.GridSpec(3,n_batches,figure=fig)
        xticks = np.linspace(0,1,meshticks)[1:-1]
        if self.approx_true_solution: 
            yticks = self.integrand.f(xticks[:,None]).squeeze()
            ytickstf = self.stopping_crit._affine_tf(yticks)
        for j in range(n_batches):
            i0,i1 = 0 if j==0 else self.n_sum[j-1],self.n_sum[j]
            gpyt_model = ExactGPyTorchRegressionModel(
                x_t = self.x[:i0], y_t = self.y[:i0],
                prior_mean = self.gpytorch_prior_mean,
                prior_cov = self.gpytorch_prior_cov,
                likelihood = self.gpytorch_likelihood,
                use_gpu = self.gpytorch_use_gpu)
            gpyt_model.load_state_dict(self.saved_gps[j])
            ax0j = fig.add_subplot(gs[0,j])
            mr_udens = _error_udens(gpyt_model,xticks[:,None])
            ax0j.fill_between(xticks,mr_udens,color='k',alpha=.5)
            ax0j.scatter(self.x[i0:i1].squeeze(),np.zeros(i1-i0)+.015,color='r')
            ax0j.set_ylim([0,1])
            ax0j.set_yticks([0,1])
            gpyt_model = ExactGPyTorchRegressionModel(
                x_t = self.x[:i1], y_t = self.y[:i1],
                prior_mean = self.gpytorch_prior_mean,
                prior_cov = self.gpytorch_prior_cov,
                likelihood = self.gpytorch_likelihood,
                use_gpu = self.gpytorch_use_gpu)
            gpyt_model.load_state_dict(self.saved_gps[j+1])
            ax1j = fig.add_subplot(gs[1,j],sharey=None if j==0 else ax1j)
            if self.approx_true_solution: ax1j.plot(xticks,ytickstf,color='c',label=r'f(x)')
            gp_mean,gp_std = gpyt_model.predict(xticks[:,None])
            ax1j.plot(xticks,gp_mean,color='k',label='gp')
            ax1j.fill_between(xticks,gp_mean-beta*gp_std,gp_mean+beta*gp_std,color='k',alpha=.25)
            ax1j.axhline(y=0,color='lightgreen')
            ax1j.scatter(self.x[:i0].squeeze(),self.y[:i0],color='b',label='old pts')
            ax1j.scatter(self.x[i0:i1].squeeze(),self.y[i0:i1],color='r',label='new pts')
            # ax1j.set_xlabel(r'$u$')
            if j==0:
                #ax1j.set_ylabel(r'$y$')
                ax0j.set_ylabel(r'$2\mathrm{ERR}_n(u)$')
                ax1j.set_ylabel('GP Regression')
        for ax in fig.axes:
            ax.set_xlim([0,1])
            ax.set_xticks([0,1])
            ax.xaxis.set_visible(False)
        return fig,gs
    def plot_2d(self, meshticks=257, clevels=32, **kwargs):
        from matplotlib import pyplot,gridspec,cm
        n_batches = len(self.n_batch)
        fig = pyplot.figure(constrained_layout=False,figsize=(5*n_batches,5*5))
        gs = gridspec.GridSpec(5 if self.approx_true_solution else 4,n_batches,figure=fig)
        x0mesh,x1mesh = np.meshgrid(np.linspace(0,1,meshticks)[1:-1],np.linspace(0,1,meshticks)[1:-1])
        xquery = np.vstack([x0mesh.flatten(),x1mesh.flatten()]).T
        if self.approx_true_solution:
            yquery = self.integrand.f(xquery).squeeze()
            ymeshtf = self.stopping_crit._affine_tf(yquery).reshape(x0mesh.shape)
        for j in range(n_batches):
            row_idx = 0
            i0,i1 = 0 if j==0 else self.n_sum[j-1],self.n_sum[j]
            if self.approx_true_solution:
                ax0j = fig.add_subplot(gs[row_idx,j])
                ax0j.contourf(x0mesh,x1mesh,ymeshtf,cmap=cm.Greys,vmin=ymeshtf.min(),vmax=ymeshtf.max(),levels=clevels)
<<<<<<< HEAD
                ax0j.contour(x0mesh,x1mesh,ymeshtf,colors='lightgreen',levels=[0])
                # ax0j.set_title(r'$g(\boldsymbol{u})$')
                if j==0:
                    ax0j.set_ylabel(r'$g(\boldsymbol{u})$')
=======
                ax0j.contour(x0mesh,x1mesh,ymeshtf,colors='lightgreen',levels=[0],linewidths=5)
                ax0j.set_title(r'$g(\mathbf{u})$')
>>>>>>> f553cb2c
                row_idx += 1
            gpyt_model = ExactGPyTorchRegressionModel(
                x_t = self.x[:i0], y_t = self.y[:i0],
                prior_mean = self.gpytorch_prior_mean,
                prior_cov = self.gpytorch_prior_cov,
                likelihood = self.gpytorch_likelihood,
                use_gpu = self.gpytorch_use_gpu)
            gpyt_model.load_state_dict(self.saved_gps[j])
            ax1j = fig.add_subplot(gs[row_idx,j])
            udens_mr = _error_udens(gpyt_model,xquery).reshape(x0mesh.shape)
            ax1j.contourf(x0mesh,x1mesh,udens_mr,cmap=cm.Greys,levels=clevels,vmin=0,vmax=1)
            ax1j.scatter(self.x[i0:i1,0],self.x[i0:i1,1],color='r')
<<<<<<< HEAD
            # ax1j.set_title(r'$2\mathrm{ERR}_n(\boldsymbol{u})$')
            if j==0:
                ax1j.set_ylabel(r'$2\mathrm{ERR}_n(\boldsymbol{u})$')
=======
            ax1j.set_title(r'$2\mathrm{ERR}_n(\mathbf{u})$')
>>>>>>> f553cb2c
            row_idx += 1
            gpyt_model = ExactGPyTorchRegressionModel(
                x_t = self.x[:i0], y_t = self.y[:i0],
                prior_mean = self.gpytorch_prior_mean,
                prior_cov = self.gpytorch_prior_cov,
                likelihood = self.gpytorch_likelihood,
                use_gpu = self.gpytorch_use_gpu)
            gpyt_model.load_state_dict(self.saved_gps[j+1])
            gp_mean,gp_std = gpyt_model.predict(xquery)
            gp_mean_mesh,gp_std_mesh = gp_mean.reshape(x0mesh.shape),gp_std.reshape(x0mesh.shape)
            ax2j = fig.add_subplot(gs[row_idx,j])
            ax2j.contourf(x0mesh,x1mesh,gp_mean_mesh,cmap=cm.Greys,vmin=gp_mean.min(),vmax=gp_mean.max(),levels=clevels)
            with warnings.catch_warnings():
                warnings.simplefilter('ignore')
<<<<<<< HEAD
                ax2j.contour(x0mesh,x1mesh,gp_mean_mesh,colors='lightgreen',levels=[0])
            # ax2j.set_title(r'$M_n(\boldsymbol{u})$')
            if j==0:
                ax2j.set_ylabel(r'$M_n(\boldsymbol{u})$')
            row_idx += 1
            ax3j = fig.add_subplot(gs[row_idx,j])            
            ax3j.contourf(x0mesh,x1mesh,gp_std_mesh,cmap=cm.Greys,levels=clevels)
            # ax3j.set_title(r'$\sigma_n(\boldsymbol{u})$')
            if j==0:
                ax3j.set_ylabel(r'$\sigma_n(\boldsymbol{u})$')
=======
                ax2j.contour(x0mesh,x1mesh,gp_mean_mesh,colors='lightgreen',levels=[0],linewidths=5)
            ax2j.set_title(r'$m_n(\mathbf{u})$')
            row_idx += 1
            ax3j = fig.add_subplot(gs[row_idx,j])            
            ax3j.contourf(x0mesh,x1mesh,gp_std_mesh,cmap=cm.Greys,levels=clevels)
            ax3j.set_title(r'$\sigma_n(\mathbf{u})$')
>>>>>>> f553cb2c
            for ax in [ax2j,ax3j]:
                ax.scatter(self.x[:i0,0],self.x[:i0,1],color='b')
                ax.scatter(self.x[i0:i1,0],self.x[i0:i1,1],color='r')
        for ax in fig.axes:
            ax.set_xlim([0,1])
            ax.set_ylim([0,1])
            # ax.set_xlabel(r'$u_1$')
            ax.set_aspect(1)
            ax.xaxis.set_visible(False)
            ax.yaxis.set_tick_params(top=False, bottom=False, left=False, right=False,
                labelleft=True, labelbottom=False)
            # ax.set_xticks([0,1])
            # ax.set_yticks([0,1])
            # ax.set_ylabel(r'$u_2$')
        return fig,gs<|MERGE_RESOLUTION|>--- conflicted
+++ resolved
@@ -382,7 +382,6 @@
             fig = pyplot.figure(constrained_layout=False,figsize=(8,4))
             gs = gridspec.GridSpec(1,2,figure=fig)
         axtrace = fig.add_subplot(gs[-1,:])
-<<<<<<< HEAD
         if self.approx_true_solution: axtrace.plot(self.n_sum,self.solutions_ref,color='c',label=r'$P(g)$')
         axtrace.plot(self.n_sum,self.solutions,'-o',color='k',label=r'$\hat{P}_n^\mathrm{QMC}$')
         axtrace.fill_between(self.n_sum,self.ci_low,self.ci_high,color='k',alpha=.15)
@@ -391,15 +390,6 @@
         axtrace.set_xlim([self.n_sum[0]-self.n_batch[1]/2,self.n_sum[-1]+self.n_batch[1]/2])
         # axtrace.set_xticks(self.n_sum)
         # axtrace.set_xticklabels(self.n_sum)
-=======
-        if self.approx_true_solution: axtrace.plot(.5+np.arange(len(self.n_batch)),self.solutions_ref,color='c',label=r'$P(g)$')
-        axtrace.plot(.5+np.arange(len(self.n_batch)),self.solutions,'-o',color='k',label=r'$\hat{P}_n^\mathrm{QMC}$')
-        axtrace.fill_between(.5+np.arange(len(self.n_batch)),self.ci_low,self.ci_high,color='k',alpha=.15)
-        axtrace.plot(.5+np.arange(len(self.n_batch)),self.error_bounds,'-o',color='m',label=r'$\hat{\gamma}_n^{\mathrm{QMC}}$')
-        if self.approx_true_solution: axtrace.plot(.5+np.arange(len(self.n_batch)),self.error_ref,'-o',color='b',label=r'$\vert \hat{P}_n^{\mathrm{QMC}} - P(g) \vert$')
-        axtrace.set_xlim([0,len(self.n_batch)])
-        axtrace.set_xticks([])
->>>>>>> f553cb2c
         axtrace.set_yscale('log',base=10)
         #axtrace.set_ylim([0,1]); axtrace.set_yticks([0,1])
         for spine in ['top','right']: axtrace.spines[spine].set_visible(False)
@@ -471,15 +461,10 @@
             if self.approx_true_solution:
                 ax0j = fig.add_subplot(gs[row_idx,j])
                 ax0j.contourf(x0mesh,x1mesh,ymeshtf,cmap=cm.Greys,vmin=ymeshtf.min(),vmax=ymeshtf.max(),levels=clevels)
-<<<<<<< HEAD
                 ax0j.contour(x0mesh,x1mesh,ymeshtf,colors='lightgreen',levels=[0])
                 # ax0j.set_title(r'$g(\boldsymbol{u})$')
                 if j==0:
                     ax0j.set_ylabel(r'$g(\boldsymbol{u})$')
-=======
-                ax0j.contour(x0mesh,x1mesh,ymeshtf,colors='lightgreen',levels=[0],linewidths=5)
-                ax0j.set_title(r'$g(\mathbf{u})$')
->>>>>>> f553cb2c
                 row_idx += 1
             gpyt_model = ExactGPyTorchRegressionModel(
                 x_t = self.x[:i0], y_t = self.y[:i0],
@@ -492,13 +477,9 @@
             udens_mr = _error_udens(gpyt_model,xquery).reshape(x0mesh.shape)
             ax1j.contourf(x0mesh,x1mesh,udens_mr,cmap=cm.Greys,levels=clevels,vmin=0,vmax=1)
             ax1j.scatter(self.x[i0:i1,0],self.x[i0:i1,1],color='r')
-<<<<<<< HEAD
             # ax1j.set_title(r'$2\mathrm{ERR}_n(\boldsymbol{u})$')
             if j==0:
                 ax1j.set_ylabel(r'$2\mathrm{ERR}_n(\boldsymbol{u})$')
-=======
-            ax1j.set_title(r'$2\mathrm{ERR}_n(\mathbf{u})$')
->>>>>>> f553cb2c
             row_idx += 1
             gpyt_model = ExactGPyTorchRegressionModel(
                 x_t = self.x[:i0], y_t = self.y[:i0],
@@ -513,7 +494,6 @@
             ax2j.contourf(x0mesh,x1mesh,gp_mean_mesh,cmap=cm.Greys,vmin=gp_mean.min(),vmax=gp_mean.max(),levels=clevels)
             with warnings.catch_warnings():
                 warnings.simplefilter('ignore')
-<<<<<<< HEAD
                 ax2j.contour(x0mesh,x1mesh,gp_mean_mesh,colors='lightgreen',levels=[0])
             # ax2j.set_title(r'$M_n(\boldsymbol{u})$')
             if j==0:
@@ -524,14 +504,6 @@
             # ax3j.set_title(r'$\sigma_n(\boldsymbol{u})$')
             if j==0:
                 ax3j.set_ylabel(r'$\sigma_n(\boldsymbol{u})$')
-=======
-                ax2j.contour(x0mesh,x1mesh,gp_mean_mesh,colors='lightgreen',levels=[0],linewidths=5)
-            ax2j.set_title(r'$m_n(\mathbf{u})$')
-            row_idx += 1
-            ax3j = fig.add_subplot(gs[row_idx,j])            
-            ax3j.contourf(x0mesh,x1mesh,gp_std_mesh,cmap=cm.Greys,levels=clevels)
-            ax3j.set_title(r'$\sigma_n(\mathbf{u})$')
->>>>>>> f553cb2c
             for ax in [ax2j,ax3j]:
                 ax.scatter(self.x[:i0,0],self.x[:i0,1],color='b')
                 ax.scatter(self.x[i0:i1,0],self.x[i0:i1,1],color='r')
