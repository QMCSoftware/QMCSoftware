from .gaussian import Gaussian
from ..discrete_distribution.abstract_discrete_distribution import AbstractDiscreteDistribution
from ..discrete_distribution import DigitalNetB2
from .abstract_true_measure import AbstractTrueMeasure
from ..util import ParameterError, _univ_repr
import numpy as np
from typing import Union


class BrownianMotion(Gaussian):
<<<<<<< HEAD
    """
    Brownian Motion.
=======
    r"""
    Brownian Motion as described in [https://en.wikipedia.org/wiki/Brownian_motion](https://en.wikipedia.org/wiki/Brownian_motion).  
    For a standard Brownian Motion $W$ we define the Brownian Motion $B$ with initial value $B_0$, drift $\gamma$, and diffusion $\sigma^2$ to be

    $$B(t) = B_0 + \gamma t + \sigma W(t).$$
    
    Examples:
        >>> true_measure = BrownianMotion(DigitalNetB2(4,seed=7),t_final=2,drift=2)
        >>> true_measure(2)
        array([[0.82189263, 2.7851793 , 3.60126805, 3.98054724],
               [0.2610643 , 0.06170064, 1.06448269, 2.30990767]])
        >>> true_measure
        BrownianMotion (AbstractTrueMeasure)
            time_vec        [0.5 1.  1.5 2. ]
            drift           2^(1)
            mean            [1. 2. 3. 4.]
            covariance      [[0.5 0.5 0.5 0.5]
                             [0.5 1.  1.  1. ]
                             [0.5 1.  1.5 1.5]
                             [0.5 1.  1.5 2. ]]
            decomp_type     PCA
>>>>>>> 82b3c9b4
    
        With independent replications 

        >>> x = BrownianMotion(DigitalNetB2(3,seed=7,replications=2),t_final=2,drift=2)(4)
        >>> x.shape 
        (2, 4, 3)
        >>> x
        array([[[0.66154685, 1.50620966, 3.52322901],
                [1.77064217, 3.32782204, 4.45013223],
                [1.33558688, 3.26017547, 3.40692337],
                [2.10317345, 3.78961839, 6.17948096]],
        <BLANKLINE>
               [[1.77868019, 2.75347902, 3.41161419],
                [0.44891984, 2.53987304, 4.7224811 ],
                [0.23147948, 2.25289769, 3.00039101],
                [2.06762574, 3.21756319, 4.93375923]]])
    """

    def __init__(self, sampler, t_final=1, initial_value=0, drift=0, diffusion=1, decomp_type='PCA'):
        r"""
        Args:
            sampler (Union[AbstractDiscreteDistribution,AbstractTrueMeasure]): Either  
                
                - a discrete distribution from which to transform samples, or
                - a true measure by which to compose a transform.
            t_final (float): End time. 
            initial_value (float): Initial value $B_0$. 
            drift (int): Drift $\gamma$. 
            diffusion (int): Diffusion $\sigma^2$. 
            decomp_type (str): Method for decomposition for covariance matrix. Options include
             
                - `'PCA'` for principal component analysis, or 
                - `'Cholesky'` for cholesky decomposition.
        """
        self.parameters = ['time_vec', 'drift', 'mean', 'covariance', 'decomp_type']
        # default to transform from standard uniform
        self.domain = np.array([[0,1]])
        self._parse_sampler(sampler)
        self.t = t_final # exercise time
        self.initial_value = initial_value
        self.drift = drift
        self.diffusion = diffusion
<<<<<<< HEAD
        self.time_vec = linspace(self.t/self.d,self.t,self.d) # evenly spaced
        self.diffused_sigma_bm = self.diffusion**2*array([[minimum(self.time_vec[i],self.time_vec[j]) for i in range(self.d)] for j in range(self.d)])
=======
        self.time_vec = np.linspace(self.t/self.d,self.t,self.d) # evenly spaced
        self.diffused_sigma_bm = self.diffusion*np.array([[min(self.time_vec[i],self.time_vec[j]) for i in range(self.d)] for j in range(self.d)])
>>>>>>> 82b3c9b4
        self.drift_time_vec_plus_init = self.drift*self.time_vec+self.initial_value # mean
        self._parse_gaussian_params(self.drift_time_vec_plus_init,self.diffused_sigma_bm,decomp_type)
        self.range = np.array([[-np.inf,np.inf]])
        super(Gaussian,self).__init__()
    
    def _spawn(self, sampler, dimension):
        return BrownianMotion(sampler,t_final=self.t,drift=self.drift,decomp_type=self.decomp_type)<|MERGE_RESOLUTION|>--- conflicted
+++ resolved
@@ -8,10 +8,6 @@
 
 
 class BrownianMotion(Gaussian):
-<<<<<<< HEAD
-    """
-    Brownian Motion.
-=======
     r"""
     Brownian Motion as described in [https://en.wikipedia.org/wiki/Brownian_motion](https://en.wikipedia.org/wiki/Brownian_motion).  
     For a standard Brownian Motion $W$ we define the Brownian Motion $B$ with initial value $B_0$, drift $\gamma$, and diffusion $\sigma^2$ to be
@@ -33,7 +29,6 @@
                              [0.5 1.  1.5 1.5]
                              [0.5 1.  1.5 2. ]]
             decomp_type     PCA
->>>>>>> 82b3c9b4
     
         With independent replications 
 
@@ -76,13 +71,8 @@
         self.initial_value = initial_value
         self.drift = drift
         self.diffusion = diffusion
-<<<<<<< HEAD
-        self.time_vec = linspace(self.t/self.d,self.t,self.d) # evenly spaced
-        self.diffused_sigma_bm = self.diffusion**2*array([[minimum(self.time_vec[i],self.time_vec[j]) for i in range(self.d)] for j in range(self.d)])
-=======
         self.time_vec = np.linspace(self.t/self.d,self.t,self.d) # evenly spaced
         self.diffused_sigma_bm = self.diffusion*np.array([[min(self.time_vec[i],self.time_vec[j]) for i in range(self.d)] for j in range(self.d)])
->>>>>>> 82b3c9b4
         self.drift_time_vec_plus_init = self.drift*self.time_vec+self.initial_value # mean
         self._parse_gaussian_params(self.drift_time_vec_plus_init,self.diffused_sigma_bm,decomp_type)
         self.range = np.array([[-np.inf,np.inf]])
