from .brownian_motion import BrownianMotion
from ..discrete_distribution import DigitalNetB2
from ..util import ParameterError
from numpy import exp, zeros, minimum, array, sqrt, log, pi, linalg, eye, cumsum, add, multiply
from scipy.stats import multivariate_normal, norm


class GeometricBrownianMotion(BrownianMotion):
<<<<<<< HEAD
    """
    Geometric Brownian Motion.
=======
    r"""
    A Geometric Brownian Motion (GBM) with initial value $S_0$, drift $\gamma$, and diffusion $\sigma^2$ is 

    $$\mathrm{GBM}(t) = S_0 \exp[(\gamma - \sigma^2/2) t + \sigma \mathrm{BM}(t)]$$
>>>>>>> 7a83a599

    >>> gbm = GeometricBrownianMotion(DigitalNetB2(4,seed=7), t_final=2, drift=0.1, diffusion=0.2)
    >>> gbm.gen_samples(2)
    array([[0.92343761, 1.42069027, 1.30851806, 0.99133819],
           [0.7185916 , 0.42028013, 0.42080335, 0.4696196 ]])
    >>> gbm
    GeometricBrownianMotion (AbstractTrueMeasure)
        time_vec        [0.5 1.  1.5 2. ]
        drift           0.100
        diffusion       0.200
        mean_gbm        [1.051 1.105 1.162 1.221]
        covariance_gbm  [[0.116 0.122 0.128 0.135]
                         [0.122 0.27  0.284 0.299]
                         [0.128 0.284 0.472 0.496]
                         [0.135 0.299 0.496 0.734]]
        decomp_type     PCA
    """

    def __init__(self, sampler, t_final=1, initial_value=1, drift=0, diffusion=1, decomp_type='PCA', 
                 lazy_load=True, lazy_decomp=True):
        """
        GeometricBrownianMotion(t) = initial_value * exp[(drift - 0.5 * diffusion) * t
                                                         + \\sqrt{diffusion} * StandardBrownianMotion(t)]

        Args:
            sampler (DiscreteDistribution/TrueMeasure): A discrete distribution or true measure.
            t_final (float): End time for the geometric Brownian motion, non-negative.
            initial_value (float): Positive initial value of the process, $S_0$.
            drift (float): Drift coefficient $\gamma$.
            diffusion (float): Positive diffusion coefficient $\sigma^2$.
            decomp_type (str): Method of decomposition, either "PCA" or "Cholesky".
            lazy_load (bool): If True, defer GBM-specific computations until needed.
            lazy_decomp (bool): If True, defer expensive matrix decomposition until needed.
        
        Note: diffusion is $\sigma^2$, where $\sigma$ is volatility. 
        """
        super().__init__(sampler, t_final=t_final, drift=0, diffusion=diffusion, 
                        decomp_type=decomp_type, lazy_decomp=lazy_decomp)
        self.parameters = ['time_vec', 'drift', 'diffusion', 'mean_gbm', 'covariance_gbm', 'decomp_type']
        self.initial_value = initial_value
        self.drift = drift
        self.diffusion = diffusion
        self.lazy_load = lazy_load
        self.lazy_decomp = lazy_decomp
        
        # Cache for lazy-loaded properties
        self._mean_gbm_cache = None
        self._covariance_gbm_cache = None
        self._log_mvn_scipy_cache = None
        
        # Large step optimization - use fast path for large problems
        self.large_step_threshold = 1000
        self.use_large_step_optimization = len(self.time_vec) > self.large_step_threshold
        
        # Validate input early (fast operation)
        self._validate_input()
        
        if not lazy_load:
            # Compute everything immediately for backwards compatibility
            self.mean_gbm = self._compute_gbm_mean()
            self.covariance_gbm = self._compute_gbm_covariance()
            self._setup_lognormal_distribution()

    @property
    def mean_gbm(self):
        """Lazy-loaded GBM mean vector."""
        if self._mean_gbm_cache is None:
            self._mean_gbm_cache = self._compute_gbm_mean()
        return self._mean_gbm_cache
    
    @mean_gbm.setter
    def mean_gbm(self, value):
        """Allow explicit setting of mean_gbm."""
        self._mean_gbm_cache = value
    
    @property
    def covariance_gbm(self):
        """Lazy-loaded GBM covariance matrix."""
        if self._covariance_gbm_cache is None:
            self._covariance_gbm_cache = self._compute_gbm_covariance()
        return self._covariance_gbm_cache
    
    @covariance_gbm.setter  
    def covariance_gbm(self, value):
        """Allow explicit setting of covariance_gbm."""
        self._covariance_gbm_cache = value

    @property
    def log_mvn_scipy(self):
        """Lazy-loaded scipy multivariate normal distribution."""
        if self._log_mvn_scipy_cache is None:
            self._setup_lognormal_distribution()
        return self._log_mvn_scipy_cache

    def _compute_gbm_mean(self):
        return self.initial_value * exp(self.drift * self.time_vec)

    def _compute_gbm_covariance(self):
        """Fast covariance computation using vectorized operations."""
        S0_sq = self.initial_value ** 2
        mu = self.drift
        t = array(self.time_vec)
        n = len(t)
        
        # Use most efficient method based on problem size
        if n <= 200:  # For small-medium matrices, broadcasting is fastest
            t_sum = t[:, None] + t[None, :]  # Shape: (n, n)
            t_min = minimum.outer(t, t)      # Shape: (n, n) 
            cov_matrix = S0_sq * exp(mu * t_sum) * (exp(self.diffusion * t_min) - 1)
        else:   # For larger matrices, use memory-efficient computation
            cov_matrix = zeros((n, n))
            exp_mu_t = exp(mu * t)  # Pre-compute exp(mu * t_i)
            exp_diff_t = exp(self.diffusion * t)  # Pre-compute exp(diffusion * t_i)
            for i in range(n):   # Optimized symmetric matrix computation
                cov_matrix[i, i] = S0_sq * exp_mu_t[i] ** 2 * (exp_diff_t[i] - 1)
                for j in range(i + 1, n):
                    t_min_ij = min(t[i], t[j]) 
                    cov_ij = S0_sq * exp_mu_t[i] * exp_mu_t[j] * (exp(self.diffusion * t_min_ij) - 1)
                    cov_matrix[i, j] = cov_ij
                    cov_matrix[j, i] = cov_ij  # Symmetric
        
        return cov_matrix
        

    def _transform(self, x):
        bm_samples = super()._transform(x)
        # Note: bm_samples already includes the diffusion scaling from the parent BrownianMotion class
        # So we don't multiply by self.diffusion again here
        exponent = (self.drift - 0.5 * self.diffusion) * self.time_vec + bm_samples
        samples = self.initial_value * exp(exponent)
        return samples
  

    def _spawn(self, sampler, dimension):
        return GeometricBrownianMotion(
            sampler, t_final=self.t, initial_value=self.initial_value,
            drift=self.drift, diffusion=self.diffusion, decomp_type=self.decomp_type,
            lazy_load=getattr(self, 'lazy_load', True),  # Default to optimized mode
            lazy_decomp=getattr(self, 'lazy_decomp', True)
        )

    def _validate_input(self):
        """
        Validates the input parameters of the GeometricBrownianMotion class.

        Raises:
            ValueError: If the end time `t_final' is negative.
            ValueError: If the diffusion coefficient is less than or equal to zero.
            ValueError: If the initial value is less than or equal to zero.
            ParameterError: If the decomposition type is not 'PCA' or 'Cholesky'.
        """
        if self.t < 0:
            raise ValueError(f"End time 't_final' must be non-negative. It should not be {self.t}.")
        if self.diffusion <= 0:
            raise ValueError(f"Diffusion coefficient must be positive. It should not be {self.diffusion}.")
        if self.initial_value <= 0:
            raise ValueError(f"Initial value must be positive. It should not be {self.initial_value}.")
        if self.decomp_type.upper() not in ['PCA', 'CHOLESKY']:
            raise ParameterError(f"Decomposition type must be 'PCA' or 'Cholesky'. It should not be {self.decomp_type}.")

    def _validate_samples(self, samples, strict=False):
        """
        Validate that generated GBM samples meet mathematical requirements.
        """
        min_val = samples.min()
        max_val = samples.max()
        num_negative = (samples <= 0).sum()
        total_samples = samples.size
        
        validation_results = {
            'is_valid': num_negative == 0,
            'min_value': min_val,
            'max_value': max_val,
            'num_negative': num_negative,
            'total_samples': total_samples,
            'fraction_negative': num_negative / total_samples if total_samples > 0 else 0
        }
        
        if num_negative > 0:
            error_msg = (f"GeometricBrownianMotion validation FAILED: "
                        f"{num_negative}/{total_samples} ({100*validation_results['fraction_negative']:.2f}%) "
                        f"samples are non-positive (min: {min_val:.6f}). "
                        f"This violates the mathematical definition of GBM where S(t) = S0 * exp(...) > 0.")
            
            if strict:
                raise ValueError(error_msg)
            else:
                import warnings
                warnings.warn(error_msg)
        
        return validation_results

    def _setup_lognormal_distribution(self):
        """Setup scipy multivariate normal for the log-transformed variables."""
        # Mean of log(S(t)/S0): (drift - 0.5*diffusion) * t
        log_mean = (self.drift - 0.5 * self.diffusion) * self.time_vec
        
        # Covariance of log returns: diffusion * min(t_i, t_j)
        time_matrix = minimum.outer(self.time_vec, self.time_vec)
        log_cov = self.diffusion * time_matrix
        
        self._log_mvn_scipy_cache = multivariate_normal(mean=log_mean, cov=log_cov, allow_singular=True)

    def _weight(self, x):
        """
        Compute PDF of multivariate log-normal distribution.
        For log-normal: f(x) = (1/∏x_i) * φ(log(x/S0)) where φ is multivariate normal PDF.
        
        Args:
            x (ndarray): GBM sample paths of shape (n_samples, n_timepoints)
            
        Returns:
            ndarray: PDF values for each sample path
        """
        if x.ndim == 1:
            x = x.reshape(1, -1)
        
        # Transform to log space: log(x/S0)
        log_transformed = log(x / self.initial_value)
        
        # Get PDF of underlying multivariate normal
        normal_pdf = self.log_mvn_scipy.pdf(log_transformed)
        
        # Apply Jacobian transformation: divide by product of x values
        jacobian = 1.0 / x.prod(axis=1)
        
        return normal_pdf * jacobian

    def gen_samples(self, n):
        """
        Generate GBM samples using the working _transform method.
        """
        uniform_samples = self.discrete_distrib.gen_samples(n)
        return self._transform(uniform_samples)<|MERGE_RESOLUTION|>--- conflicted
+++ resolved
@@ -6,31 +6,29 @@
 
 
 class GeometricBrownianMotion(BrownianMotion):
-<<<<<<< HEAD
-    """
-    Geometric Brownian Motion.
-=======
     r"""
     A Geometric Brownian Motion (GBM) with initial value $S_0$, drift $\gamma$, and diffusion $\sigma^2$ is 
 
     $$\mathrm{GBM}(t) = S_0 \exp[(\gamma - \sigma^2/2) t + \sigma \mathrm{BM}(t)]$$
->>>>>>> 7a83a599
-
-    >>> gbm = GeometricBrownianMotion(DigitalNetB2(4,seed=7), t_final=2, drift=0.1, diffusion=0.2)
-    >>> gbm.gen_samples(2)
-    array([[0.92343761, 1.42069027, 1.30851806, 0.99133819],
-           [0.7185916 , 0.42028013, 0.42080335, 0.4696196 ]])
-    >>> gbm
-    GeometricBrownianMotion (AbstractTrueMeasure)
-        time_vec        [0.5 1.  1.5 2. ]
-        drift           0.100
-        diffusion       0.200
-        mean_gbm        [1.051 1.105 1.162 1.221]
-        covariance_gbm  [[0.116 0.122 0.128 0.135]
-                         [0.122 0.27  0.284 0.299]
-                         [0.128 0.284 0.472 0.496]
-                         [0.135 0.299 0.496 0.734]]
-        decomp_type     PCA
+
+    where BM is a Brownian Motion drift $\gamma$ and diffusion $\sigma^2$. 
+    
+    Examples:
+        >>> gbm = GeometricBrownianMotion(DigitalNetB2(4,seed=7), t_final=2, drift=0.1, diffusion=0.2)
+        >>> gbm.gen_samples(2)
+        array([[0.92343761, 1.42069027, 1.30851806, 0.99133819],
+               [0.7185916 , 0.42028013, 0.42080335, 0.4696196 ]])
+        >>> gbm
+        GeometricBrownianMotion (AbstractTrueMeasure)
+            time_vec        [0.5 1.  1.5 2. ]
+            drift           0.100
+            diffusion       0.200
+            mean_gbm        [1.051 1.105 1.162 1.221]
+            covariance_gbm  [[0.116 0.122 0.128 0.135]
+                             [0.122 0.27  0.284 0.299]
+                             [0.128 0.284 0.472 0.496]
+                             [0.135 0.299 0.496 0.734]]
+            decomp_type     PCA
     """
 
     def __init__(self, sampler, t_final=1, initial_value=1, drift=0, diffusion=1, decomp_type='PCA', 
