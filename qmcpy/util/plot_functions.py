--- conflicted
+++ resolved
@@ -2,13 +2,9 @@
 import qmcpy as qp
 from numpy import*
 import os
-<<<<<<< HEAD
-def plot_proj(sampler, n = 64, d_horizontal = 1, d_vertical = 2,math_ind = True, marker_size = 5, figfac = 5, **kwargs):
-=======
 def plot_proj(sampler, n = 64, d_horizontal = 1, d_vertical = 2,math_ind = True, marker_size = 5, figfac = 5, \
               fig_title = 'Projection of Samples', axis_pad = 0, want_grid = True, font_family = "sans-serif", \
                 where_title = 1, **kwargs):
->>>>>>> 0fb1b5ad
     """
     Args:
         sampler: the Discrete Distribution or the True Measure Object to be plotted
@@ -23,14 +19,11 @@
         marker_size: the marker size in points**2(typographic points are 1/72 in.).
             Default value is 5.
         figfac: the figure size factor. Default value is 5.
-<<<<<<< HEAD
-=======
         fig_title: the title of the figure. Default value is 'Projection of Samples'
         axis_pad: the padding of the axis so that points on the boundaries can be seen. Default value is 0.
         want_grid: setting it true will enable grid on the plot. Default value is true.
         font_family: the font family of the plot. Default value is "sans-serif".
         where_title: the position of the title on the plot. Default value is 1.
->>>>>>> 0fb1b5ad
         **kwargs : Any extra features the user would like to see in the plots
     """
     try:
@@ -95,10 +88,6 @@
                             y_axis.append(0.5)
                     ax[i,j].scatter(samples[n_min:n_max,x],y_axis,s=marker_size,color=colors[m],label='n_min = %d, n_max = %d'%(n_min,n_max),**kwargs)
                     n_min = n[m]
-<<<<<<< HEAD
-    plt.suptitle('Projection of Samples',fontsize = 20)
-=======
     plt.suptitle(fig_title,fontsize = 20, y = where_title)
     #fig.text(0.55,0.55,fig_title, ha = 'center', va = 'center', fontsize = 20) %replaced by plt.suptitle
->>>>>>> 0fb1b5ad
     return fig, ax