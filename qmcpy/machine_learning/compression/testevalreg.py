#!/usr/bin/env python
# coding: utf-8
from approxmeanMXY import *
import matplotlib.pyplot as plt
import numpy as np


# set up random data
N = 1000

x = np.abs(np.random.randn(N, 5))
x = x / (1.01 * np.amax(x, axis=0))
labels = np.random.rand(N, 1)

# test approximation

# dimension of data
d = x.shape[1]

# max number of QMC-points 2^((1+1/alpha)*mmax)
mmax = 5
t = 4

# aux parameters
nsample = 100
errvec = np.zeros((mmax, nsample))


# linear regression function
def f(x, w):
    return np.hstack((np.ones((x.shape[0], 1)), x)) @ w


# loop to plot the approximation error
alpha = 1
for m in range(mmax):
    # compute weights for approximation formula
    weights, z = approxmeanMXY(m+1, int((1 / alpha + 1) * (m+1)) + t, x, labels, alpha)

    for sample in range(nsample):
        # compute exact error for random linear regression functions
        w = np.random.randn(d + 1, 1)

        mval = np.mean((f(x, w) - labels) ** 2)

        # compute approximation
        fz = f(z, w)
        mvalapprox = (weights[:, 0] * (fz ** 2)).sum() - 2 * (weights[:, 1] * fz).sum() + np.mean(labels ** 2)

        # compute relative error
        errvec[m, sample] = abs(mvalapprox - mval) / abs(mval)

<<<<<<< HEAD
        cost = (2 ** ((1 / alpha + 1) * np.array(range(1, mmax+1)))).astype(int)
        plt.loglog(cost, np.amax(errvec, axis=1), '-o', cost, np.mean(errvec, axis=1), '-o', cost,  1 / cost ** (1 / (1 + 1 / alpha)), '--k')
        #plt.savefig('{}_{}_evalreg.png'.format(m, sample))
#plt.show()
# TODO temp
print(errvec)
print(weights)
breakpoint()
=======
# plot errors vs cost
cost = (2 ** ((1 / alpha + 1) * np.array(range(1, mmax+1)))).astype(int)
plt.loglog(cost, np.amax(errvec, axis=1), '-o', cost, np.mean(errvec, axis=1), '-o', cost,  1 / cost ** (1 / (1 + 1 / alpha)), '--k')
plt.show()
>>>>>>> 65c175cb
<|MERGE_RESOLUTION|>--- conflicted
+++ resolved
@@ -50,18 +50,8 @@
         # compute relative error
         errvec[m, sample] = abs(mvalapprox - mval) / abs(mval)
 
-<<<<<<< HEAD
-        cost = (2 ** ((1 / alpha + 1) * np.array(range(1, mmax+1)))).astype(int)
-        plt.loglog(cost, np.amax(errvec, axis=1), '-o', cost, np.mean(errvec, axis=1), '-o', cost,  1 / cost ** (1 / (1 + 1 / alpha)), '--k')
-        #plt.savefig('{}_{}_evalreg.png'.format(m, sample))
-#plt.show()
-# TODO temp
-print(errvec)
-print(weights)
-breakpoint()
-=======
+
 # plot errors vs cost
 cost = (2 ** ((1 / alpha + 1) * np.array(range(1, mmax+1)))).astype(int)
 plt.loglog(cost, np.amax(errvec, axis=1), '-o', cost, np.mean(errvec, axis=1), '-o', cost,  1 / cost ** (1 / (1 + 1 / alpha)), '--k')
-plt.show()
->>>>>>> 65c175cb
+plt.show()