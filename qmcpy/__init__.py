--- conflicted
+++ resolved
@@ -2,10 +2,6 @@
 from .true_measure import *
 from .integrand import *
 from .stopping_criterion import *
-<<<<<<< HEAD
-from .util import plot_proj 
-from .kernels import *
-=======
 from .kernel_methods import (
     fftbr,ifftbr,fwht,
     KernelShiftInvar,KernelDigShiftInvar,KernelGaussian,
@@ -17,7 +13,6 @@
 except:
     pass
 from .util import plot_proj
->>>>>>> b6a32b3e
 
 name = "qmcpy"
 __version__ = "1.5"