--- conflicted
+++ resolved
@@ -2,8 +2,9 @@
 import time
 from copy import copy
 from inspect import signature
+import math
 
-def discrepancy(method, x, weight = 1):
+def discrepancy(method, x, weight = 1, limiter = 2**22):
     n, d = x.shape                              #Finds the number of samples and the dimensions for our x_i's
     weight = weight * np.ones(d)                #if weight is a scalar, it gets turned into an array.
                                                 #if weight is an array, it would still be an array since
@@ -14,19 +15,6 @@
     #(single integral)\prod_{j=1}^d (1 + (w_j)(1-x^2)/2)
     #(kernel) \prod_{j=1}^d (1 + w_j(1 - max(x_j, t_j)))
 
-<<<<<<< HEAD
-    if callable(method):      #discrepancy function given by the user
-        sig = signature(method)
-        params = sig.parameters
-        if len(params) == 1:
-            #The function given by the discrepancy function must return the double integral, second integral, and kernel in this order
-            double_integral, single_integral, kernel = method(x)
-            #returns the discrepancy
-        elif len(params) == 2:
-            #The weighted discrepancy given by the user
-            double_integral, single_integral, kernel = method(x, weight)
-        return np.sqrt(double_integral - (2*np.mean(single_integral)) + np.mean(np.mean(kernel)))
-=======
     sample_size = int(limiter / d)
     steps = int(n/sample_size)
     if d != 1:
@@ -36,7 +24,7 @@
 
     X = []                                          #initialize the list as empty
     for i_1 in range(int(n/limiter)+1):               #These 2 lines seperate the samples into chunks
-        X = X + [x[i*limiter: (i+1)*limiter, :]]
+        X = X + [x[i_1*limiter: (i_1+1)*limiter, :]]
     if X[-1] == []:
         X = X[0: len(X) - 1]
     
@@ -101,15 +89,22 @@
                     total_kernel += np.sum(np.sum(kernel))
 
         return np.sqrt(double_integral - (2*(total_single_integral)/n) + (total_kernel/ (n**2)))
->>>>>>> 1c67fa46
     else:
         #X_expanded = np.zeros((n,n,d)) + x      #Copies x into a 3d matrix of size n by n by d.
         X_expanded = np.resize(x, (1, n, d))
         Y = np.resize(x, (n, 1, d))             #reshapes x so that we can iteratively find the value of the kernels
         if method.lower() == "l2" or method.lower() == "l2star":           #Star
             double_integral = (1 + (weight/3)).prod(axis=0)
-            single_integral = ((1 + (weight*(1 - x**2)/2))).prod(axis=1)
-            kernel = (1 + weight*(1 - np.maximum(X_expanded, Y))).prod(axis=2)
+            single_integral_total = 0
+            for sample in range(steps):
+                single_integral = ((1 + (weight*(1 - x[sample*sample_size:(sample+1)*sample_size, :]**2)/2))).prod(axis=1)
+                single_integral_total = single_integral_total + np.sum(single_integral)
+            kernel_total = 0
+            for sample_1 in range(steps):
+                for sample_2 in range(steps):
+                    kernel = (1 + weight*(1 - np.maximum(X_expanded[sample_1*sample_size: (sample_1+1)*sample_size, :], Y[sample_2*sample_size: (sample_2+1)*sample_size, :]))).prod(axis=2)
+                    kernel_total = kernel_total + np.sum(np.sum(kernel))
+            return np.sqrt(double_integral - 2*(single_integral_total/n) + (kernel_total / n**2))
         #elif method.lower() == "s" or method.lower() == "star":        #L2star
         #    double_integral = (1/3)**d
         #    single_integral = ((1-x**2)/2).prod(axis=1)
