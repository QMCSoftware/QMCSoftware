import setuptools
from setuptools import Extension
from setuptools.command.install import install
from setuptools import Command
import os
import subprocess

class CustomInstall(install):
    """Custom handler for the 'install' command."""

    def run(self):
        # compile c files
        try:
            os.system('make qrng')
        except:
            print('Problem compiling qrng c files')
        # compile files used for docuemtnation
        try:
            os.system('make _doc')
        except:
            print('Problem compiling html or pdf documenation')
        super(CustomInstall, self).run()


class CleanCommand(Command):
    """Custom clean command to tidy up the project root."""
    user_options = []

    def initialize_options(self):
        pass

    def finalize_options(self):
        pass

    def run(self):
        os.system("rm -vrf ./build ./dist ./*.pyc ./qmcpy/qmcpy.egg-info")

try:
    with open("README.md", "r", encoding="utf-8", errors='ignore') as fh:
        long_description = fh.read()
except:
    long_description = "QMCPy"

packages = [
    'qmcpy',
    'qmcpy.true_measure',
    'qmcpy.stopping_criterion',
    'qmcpy.discrete_distribution',
    'qmcpy.accumulate_data',
    'qmcpy.util',
    'qmcpy.integrand',
    'qmcpy.discrete_distribution.lattice',
    'qmcpy.discrete_distribution.qrng',
    'qmcpy.discrete_distribution.sobol',
    'qmcpy.discrete_distribution.halton']

setuptools.setup(
    name="qmcpy",
<<<<<<< HEAD
    version="0.3.2c",
=======
    version="0.4",
>>>>>>> c07fca00
    author="Fred Hickernell, Sou-Cheng T. Choi, Mike McCourt, Jagadeeswaran Rathinavel, Aleksei Sorokin",
    author_email="asorokin@hawk.iit.edu",
    license='Apache license 2.0',
    description="(Quasi) Monte Carlo Framework in Python 3",
    long_description=long_description,
    long_description_content_type="text/markdown",
    url="https://qmcsoftware.github.io/QMCSoftware/",
<<<<<<< HEAD
    #download_url="https://github.com/QMCSoftware/QMCSoftware/archive/v0.3.2-beta.tar.gz",
=======
    download_url="https://github.com/QMCSoftware/QMCSoftware/releases/tag/v0.4.gz",
>>>>>>> c07fca00
    packages=packages,
    install_requires=[
        'scipy >= 1.2.0',
        'numpy >= 1.18.5'],
    classifiers=[
        "Programming Language :: Python :: 3",
        "License :: OSI Approved :: Apache Software License",
        "Operating System :: OS Independent"],
    keywords=['quasi', 'monte', 'carlo', 'community', 'software', 'cubature', 'numerical', 'integration', 'discrepancy',
              'sobol', 'lattice'],
    python_requires=">=3.5",
    include_package_data=True,
    ext_modules=[
        Extension(
            name='qmcpy.discrete_distribution.qrng.qrng_lib',
            sources=['qmcpy/discrete_distribution/qrng/ghalton.c',
                     'qmcpy/discrete_distribution/qrng/korobov.c',
                     'qmcpy/discrete_distribution/qrng/MRG63k3a.c',
                     'qmcpy/discrete_distribution/qrng/sobol.c'],
            extra_compile_args=['-shared'])],
    cmdclass={
        'clean': CleanCommand,
        'install': CustomInstall})<|MERGE_RESOLUTION|>--- conflicted
+++ resolved
@@ -56,11 +56,7 @@
 
 setuptools.setup(
     name="qmcpy",
-<<<<<<< HEAD
-    version="0.3.2c",
-=======
     version="0.4",
->>>>>>> c07fca00
     author="Fred Hickernell, Sou-Cheng T. Choi, Mike McCourt, Jagadeeswaran Rathinavel, Aleksei Sorokin",
     author_email="asorokin@hawk.iit.edu",
     license='Apache license 2.0',
@@ -68,11 +64,7 @@
     long_description=long_description,
     long_description_content_type="text/markdown",
     url="https://qmcsoftware.github.io/QMCSoftware/",
-<<<<<<< HEAD
-    #download_url="https://github.com/QMCSoftware/QMCSoftware/archive/v0.3.2-beta.tar.gz",
-=======
     download_url="https://github.com/QMCSoftware/QMCSoftware/releases/tag/v0.4.gz",
->>>>>>> c07fca00
     packages=packages,
     install_requires=[
         'scipy >= 1.2.0',
