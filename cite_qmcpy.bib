--- conflicted
+++ resolved
@@ -1,4 +1,3 @@
-<<<<<<< HEAD
 @misc{QMCPy,
   Author = {
     Sou-Cheng T. Choi and 
@@ -9,36 +8,4 @@
   Title = {{QMCPy}: A {Q}uasi-{M}onte {C}arlo {P}ython {L}ibrary},
   Url = {https://qmcsoftware.github.io/QMCSoftware/},
   Year = {2025},
-}
-=======
-@electronic{QMCPy2020a,
-	author = {S.-C. T. Choi and F. J. HickernellFJ and R. Jagadeeswaran and M. McCourt and A. Sorokin},
-	doi = {10.5281/zenodo.3964489},
-	pubtype = soft,
-	title = {{QMCPy}: A quasi-{M}onte {C}arlo {P}ython Library (versions 1--1.6.1)},
-	url = {https://qmcsoftware.github.io/QMCSoftware/},
-	urldate = {2024+},
-	year = {2025},
-	bdsk-url-1 = {https://github.com/QMCSoftware/QMCSoftware}}
-
-@inproceedings{ChoEtal22a,
-	author = {S.-C. T. Choi and F. J. HickernellFJ and R. Jagadeeswaran and M. J. McCourt and A. G. Sorokin},
-	booktitle = {{M}onte {C}arlo and Quasi-{M}onte {C}arlo Methods: {MCQMC}, {O}xford, England, {A}ugust 2020},
-	crossref = {Kel22a},
-	note = {\url{https://arxiv.org/abs/2102.07833}},
-	pages = {23--50},
-	pubtype = chap,
-	title = {Quasi-{M}onte {C}arlo Software},
-	year = 2022}
-
-
-@proceedings{Kel22a,
-	date-added = {2021-12-10 11:48:49 -0600},
-	date-modified = {2021-12-10 11:53:43 -0600},
-	editor = {A. Keller},
-	publisher = {Springer, Cham},
-	pubtype = ed,
-	series = {Springer Proceedings in Mathematics and Statistics},
-	title = {{M}onte {C}arlo and Quasi-{M}onte {C}arlo Methods: {MCQMC}, {O}xford, England, {A}ugust 2020},
-	year = {2022}}
->>>>>>> 9235ec33
+}