--- conflicted
+++ resolved
@@ -78,9 +78,7 @@
 
 # SC Choi's file exclusion
 .vscode/settings.json
-<<<<<<< HEAD
 /sc
-=======
+sc_*
 /sc_*
->>>>>>> 3d5e84c8
 sc_*