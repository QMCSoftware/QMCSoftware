# General Python
*__pycache__/
qmcpy.egg-info/
*.blg
*.idx
*.bcf
*.egg
*.nav
*.out
*.pyc
*.vrb
.DS_Store
.idea/
.pytest_cache/
demos/prob_failure_gp_ci_plots/
raw.githubusercontent.com/*

# tests
.coverage

# C
*.so
*.dylib
*.dll
*.pyd

# R
*.Rhistory 

# Website
docs/_site
docs/Gemfile.lock

# Sphinx
sphinx/_build/
sphinx/_static/
sphinx/demo_rst/
sphinx/md_rst/
sphinx/uml/
node_modules/*
sphinx/*.jpg

# Jupyter Notebooks
*checkpoint.ipynb

# release
/build/
dist/

# blogs
blogs/why_q_in_mc/*.png

# alegresor
*.vscode
_ags* 
_ags/*

# Fred's private stuff, not for tracking
*Fred*

# SC Choi's file exclusion
.vscode/settings.json
<<<<<<< HEAD
=======

# Guillem's fixed multilevel stopping criterion
stopping_criterion/Fixed_multilevel.py
>>>>>>> f5a1db38
<|MERGE_RESOLUTION|>--- conflicted
+++ resolved
@@ -60,9 +60,6 @@
 
 # SC Choi's file exclusion
 .vscode/settings.json
-<<<<<<< HEAD
-=======
 
 # Guillem's fixed multilevel stopping criterion
 stopping_criterion/Fixed_multilevel.py
->>>>>>> f5a1db38
