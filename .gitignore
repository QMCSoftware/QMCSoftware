--- conflicted
+++ resolved
@@ -29,6 +29,7 @@
 demos/prob_failure_gp_ci_plots/
 raw.githubusercontent.com/*
 demos/.jupyter
+.venv
 
 # tests
 .coverage
@@ -77,13 +78,5 @@
 
 # SC Choi's file exclusion
 .vscode/settings.json
-<<<<<<< HEAD
-
-# Downloaded files
-raw.githubusercontent.com*
-.venv/
-.venv/
-=======
 /sc
-sc_*
->>>>>>> 7a83a599
+sc_*