# General Python
.pdm-python
*raw.githubusercontent.com*
packages.svg
.pypirc
test_readme.py
github.com/QMCSoftware/LDData/
api.github.com/
coverage.json
*.ckpt
*.npz
*.csv 
*hparams.yaml
*.ipynb_checkpoints/
demos/fgpr_figs/
*__pycache__/
qmcpy.egg-info/
*.blg
*.idx
*.bcf
*.egg
*.nav
*.out
*.pyc
*.vrb
.DS_Store
.idea/
.pytest_cache/
demos/prob_failure_gp_ci_plots/
raw.githubusercontent.com/*
demos/.jupyter

# tests
.coverage

# C
*.so
*.dylib
*.dll
*.pyd

# R
*.Rhistory 

# Website
docs/_site
docs/Gemfile.lock

# Sphinx
sphinx/_build/
sphinx/_static/
sphinx/demo_rst/
sphinx/md_rst/
sphinx/uml/
node_modules/*
sphinx/*.jpg

# Jupyter Notebooks
*checkpoint.ipynb
demos/**.png
demos/**.eps

# release
/build/
dist/

# blogs
blogs/why_q_in_mc/*.png

# alegresor
*.vscode
_ags* 
_ags/*

# Fred's private stuff, not for tracking
*Fred*

# SC Choi's file exclusion
.vscode/settings.json
<<<<<<< HEAD

# Downloaded files
raw.githubusercontent.com*
=======
/sc
sc_*
>>>>>>> 7a83a599
<|MERGE_RESOLUTION|>--- conflicted
+++ resolved
@@ -77,11 +77,5 @@
 
 # SC Choi's file exclusion
 .vscode/settings.json
-<<<<<<< HEAD
-
-# Downloaded files
-raw.githubusercontent.com*
-=======
 /sc
 sc_*
->>>>>>> 7a83a599
