# Syntax notes:
#   @ means don't echo command
#   2>/dev/null means hide warnings and standard error – remove when debugging
#   -C for sphinx-build will not look for conf.py
#   -b for sphinx-build will look for conf.py

mddir          = sphinx/md_rst/
nbdir          = sphinx/demo_rst/
umldir         = sphinx/uml/
nbconvertcmd   = jupyter nbconvert --to rst --output-dir='$(nbdir)'
SPHINXOPTS    ?= -W --keep-going
SPHINXBUILD   ?= sphinx-build
SOURCEDIR      = sphinx
BUILDDIR       = sphinx/_build

# --------------------------------------------------------------------------- #
# Declare phony targets so they’re not mistaken for files                     #
# --------------------------------------------------------------------------- #
.PHONY: _doc _uml doc_html doc_pdf doc_epub \
        doctests doctests_no_docker fasttests longtests coverage \
        tests tests_no_docker workout export_conda_env conda_env \
        rm_qmcpy_env gen_doc \
        fasttest_parallel longtest_parallel doctest_parallel \
        tests_parallel

# --------------------------------------------------------------------------- #
# Documentation helpers                                                      #
# --------------------------------------------------------------------------- #
_doc:  # gets run by sphinx/conf.py so we don't need to commit files in $(mddir) and $(nbdir)
	# Make Directories
	@rm -r -f $(mddir) 2>/dev/null
	@rm -r -f $(nbdir) 2>/dev/null
	# READMEs --> RST
	@mkdir $(mddir)
	@grep -v  "\[\!" README.md > README2.md
	@pandoc --mathjax README2.md -o $(mddir)QMCSoftware.rst
	@rm README2.md
	# CONTRIBUTING --> RST
	@pandoc --mathjax CONTRIBUTING.md -o $(mddir)CONTRIBUTING.rst
	# Jupyter Notebook Demos --> RST
	@mkdir $(nbdir)
	@for f in demos/*.ipynb; do \
		echo "#\tConverting $$f"; \
		$(nbconvertcmd) $$f 2>/dev/null; \
	done
	@for f in demos/*/*/*.ipynb; do \
		echo "#\tConverting $$f"; \
		$(nbconvertcmd) $$f 2>/dev/null; \
	done
	# Removing Colab references in rst files using regular expression
	@for f in $(nbdir)/*.rst; do \
		grep -vE "(colab-badge.svg|Open In Colab|colab.research)" $$f > $(nbdir)/tmp.rst && mv $(nbdir)/tmp.rst $$f; \
	done
	# Add slash to * for "**kwargs"
	find . -name "*.rst" -type f -exec sed -i.bak 's/\*\*kwargs/\\*\\*kwargs/g' {} + && \
	find . -name "*.rst.bak" -delete

_uml:
	# UML Diagrams
	@rm -r -f $(umldir) 2>/dev/null
	@mkdir $(umldir)
	#	Discrete Distribution Overview
	@pyreverse -k qmcpy/discrete_distribution/ -o png 1>/dev/null && mv classes.png $(umldir)discrete_distribution_overview.png
	#	True Measure Overview
	@pyreverse -k qmcpy/true_measure/ -o png 1>/dev/null && mv classes.png $(umldir)true_measure_overview.png
	#	Integrand Overview
	@pyreverse -k qmcpy/integrand/ -o png 1>/dev/null && mv classes.png $(umldir)integrand_overview.png
	#	Stopping Criterion Overview
	@pyreverse -k qmcpy/stopping_criterion/ -o png 1>/dev/null && mv classes.png $(umldir)stopping_criterion_overview.png
	#	Discrete Distribution Specific
	@pyreverse qmcpy/discrete_distribution/ -o png 1>/dev/null && mv classes.png $(umldir)discrete_distribution_specific.png
	#	True Measure Specific
	@pyreverse qmcpy/true_measure/ -o png 1>/dev/null && mv classes.png $(umldir)true_measure_specific.png
	#	Integrand Specific
	@pyreverse qmcpy/integrand/ -o png 1>/dev/null && mv classes.png $(umldir)integrand_specific.png
	#	Stopping Criterion Specific
	@pyreverse qmcpy/stopping_criterion/ -o png 1>/dev/null && mv classes.png $(umldir)stopping_criterion_specific.png
	#	Util
	@pyreverse -k qmcpy/util/ -o png 1>/dev/null && mv classes.png $(umldir)util_uml.png
	# 	Warning
	@dot -Tpng sphinx/util_warn.dot > $(umldir)util_warn.png
	#	Error
	@dot -Tpng sphinx/util_err.dot > $(umldir)util_err.png
	#	Packages
	@mv packages.png $(umldir)packages.png

doc_html: _doc _uml
	@$(SPHINXBUILD) -b html $(SOURCEDIR) $(BUILDDIR)

doc_pdf: _doc _uml
	@cd $(BUILDDIR) && rm -f qmcpy.pdf
	@$(SPHINXBUILD) -b latex $(SOURCEDIR) $(BUILDDIR) -W --keep-going 2>/dev/null
	@cd $(BUILDDIR) && $(MAKE)

doc_epub: _doc _uml
	@$(SPHINXBUILD) -b epub $(SOURCEDIR) $(BUILDDIR)/epub

# --------------------------------------------------------------------------- #
# Serial test targets                                                         #
# --------------------------------------------------------------------------- #
doctests:
	@echo "\nDoctests"
	python -m coverage run --source=./qmcpy/ -m pytest --doctest-modules --disable-pytest-warnings qmcpy

doctests_no_docker:
	@echo "\nDoctests Without Docker Containers"
	python -m coverage run --source=./qmcpy/ -m pytest --doctest-modules \
		--ignore qmcpy/integrand/um_bridge_wrapper.py --disable-pytest-warnings qmcpy

fasttests:
	@echo "\nFasttests"
	python -W ignore -m coverage run --append --source=./ -m unittest discover -s test/fasttests/ 1>/dev/null

longtests:
	@echo "\nLongtests"
	python -W ignore -m coverage run --append --source=./ -m unittest discover -s test/longtests/ 1>/dev/null

coverage:
	@echo "\nCode coverage"
	python -m coverage report -m

tests: doctests fasttests longtests coverage
tests_no_docker: doctests_no_docker fasttests longtests coverage

# --------------------------------------------------------------------------- #
# Parallel test targets (pytest-xdist)                                        #
# --------------------------------------------------------------------------- #
fasttest_parallel:
	python -m pytest -q -W ignore::Warning -n auto \
		--cov=. --cov-append test/fasttests/

longtest_parallel:
	python -m pytest -q -W ignore::Warning -n auto \
		--cov=. --cov-append test/longtests/

doctest_parallel:
	python -m pytest -q -W ignore::Warning -n auto \
		--cov=qmcpy --cov-append --doctest-modules \
		--ignore=qmcpy/integrand/um_bridge_wrapper.py qmcpy

# Aggregate: run all three parallel suites
tests_parallel: fasttest_parallel longtest_parallel doctest_parallel coverage

# --------------------------------------------------------------------------- #
# Miscellaneous utility targets                                               #
# --------------------------------------------------------------------------- #
workout:
	# integration_examples
	@python workouts/integration_examples/asian_option_multi_level.py     | tee workouts/integration_examples/out/asian_option_multi_level.log
	@python workouts/integration_examples/asian_option_single_level.py    | tee workouts/integration_examples/out/asian_option_single_level.log
	@python workouts/integration_examples/keister.py                      | tee workouts/integration_examples/out/keister.log
	@python workouts/integration_examples/pi_problem.py                   | tee workouts/integration_examples/out/pi_problem.log
	# mlmc
	@python workouts/mlmc/mcqmc06.py        | tee workouts/mlmc/out/mcqmc06.log
	@python workouts/mlmc/european_option.py | tee workouts/mlmc/out/european_option.log
	# lds_sequences
	@python workouts/lds_sequences/python_sequences.py | tee workouts/lds_sequences/out/python_sequences.log
	# mc_vs_qmc
	@python workouts/mc_vs_qmc/importance_sampling.py | tee workouts/mc_vs_qmc/out/importance_sampling.log
	@python workouts/mc_vs_qmc/vary_abs_tol.py        | tee workouts/mc_vs_qmc/out/vary_abs_tol.log
	@python workouts/mc_vs_qmc/vary_dimension.py      | tee workouts/mc_vs_qmc/out/vary_dimension.log

export_conda_env:
	@-rm -f environment.yml 2>/dev/null &
	@conda env export --no-builds | grep -v "^prefix: " > environment.yml

conda_env:
	# Assuming QMCPy repository is cloned locally and the correct branch is checked out
	@conda env create --file environment.yml
	@conda activate qmcpy
	@pip install -e .
	# Suggest to run `make tests` to check environment is working

rm_qmcpy_env:
	@conda deactivate qmcpy
	@conda remove --name qmcpy --all

gen_doc:
	# Compiling QMCPy HTML documentation.
	@$(MAKE) doc_html
	@ls -l sphinx/_build/index.html
	# Compiling QMCPy EPUB documentation.
	@$(MAKE) doc_epub
	@ls -l sphinx/_build/epub/qmcpy.epub
<<<<<<< HEAD
	#   Assumed pdflatex is installed.
	#   Compiling QMCPy PDF documentation. If failed, remove "2>/dev/null" in the task `doc_pdf` to debug
	@make doc_pdf
	#   Suggest to check time stamp of qmcpy.pdf
	@ls -l sphinx/_build/qmcpy.pdf

fasttest_parallel:
	python -m pytest -q -W ignore::Warning -n auto --cov=. --cov-append test/fasttests/

longtest_parallel:
	python -m pytest -q -W ignore::Warning -n auto --cov=. --cov-append test/longtests/ 1>/dev/null
=======
	# Compiling QMCPy PDF documentation.
	@$(MAKE) doc_pdf
	@ls -l sphinx/_build/qmcpy.pdf
>>>>>>> cd062794
<|MERGE_RESOLUTION|>--- conflicted
+++ resolved
@@ -182,20 +182,12 @@
 	# Compiling QMCPy EPUB documentation.
 	@$(MAKE) doc_epub
 	@ls -l sphinx/_build/epub/qmcpy.epub
-<<<<<<< HEAD
-	#   Assumed pdflatex is installed.
-	#   Compiling QMCPy PDF documentation. If failed, remove "2>/dev/null" in the task `doc_pdf` to debug
-	@make doc_pdf
-	#   Suggest to check time stamp of qmcpy.pdf
+	# Compiling QMCPy PDF documentation.
+	@$(MAKE) doc_pdf
 	@ls -l sphinx/_build/qmcpy.pdf
 
 fasttest_parallel:
 	python -m pytest -q -W ignore::Warning -n auto --cov=. --cov-append test/fasttests/
 
 longtest_parallel:
-	python -m pytest -q -W ignore::Warning -n auto --cov=. --cov-append test/longtests/ 1>/dev/null
-=======
-	# Compiling QMCPy PDF documentation.
-	@$(MAKE) doc_pdf
-	@ls -l sphinx/_build/qmcpy.pdf
->>>>>>> cd062794
+	python -m pytest -q -W ignore::Warning -n auto --cov=. --cov-append test/longtests/ 1>/dev/null