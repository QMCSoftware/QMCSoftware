doctests_minimal:
	python -m pytest -x --cov qmcpy/ --cov-report term --cov-report json --no-header --cov-append \
		--doctest-modules qmcpy/ \
		--ignore qmcpy/fast_transform/ft_pytorch.py \
		--ignore qmcpy/stopping_criterion/pf_gp_ci.py \
		--ignore qmcpy/kernel/ \
		--ignore qmcpy/util/dig_shift_invar_ops.py \
		--ignore qmcpy/util/shift_invar_ops.py \
		--ignore qmcpy/util/exact_gpytorch_gression_model.py \
		--ignore qmcpy/integrand/umbridge_wrapper.py \
		--ignore qmcpy/integrand/hartmann6d.py \

doctests_torch:
	python -m pytest -x --cov qmcpy/ --cov-report term --cov-report json --no-header --cov-append \
		--doctest-modules qmcpy/fast_transform/ft_pytorch.py \
		--doctest-modules qmcpy/kernel/*.py \
		--doctest-modules qmcpy/util/dig_shift_invar_ops.py \
		--doctest-modules qmcpy/util/shift_invar_ops.py \

doctests_gpytorch:
	python -m pytest -x --cov qmcpy/ --cov-report term --cov-report json --no-header --cov-append \
		--doctest-modules qmcpy/stopping_criterion/pf_gp_ci.py \

doctests_botorch:
	python -m pytest -x --cov qmcpy/ --cov-report term --cov-report json --no-header --cov-append \
		--doctest-modules qmcpy/integrand/hartmann6d.py \

doctests_umbridge: # https://github.com/UM-Bridge/umbridge/issues/96
	@docker --version
	python -m pytest -x --cov qmcpy/ --cov-report term --cov-report json --no-header --cov-append \
		--doctest-modules qmcpy/integrand/umbridge_wrapper.py \

doctests_markdown:
	@phmutest docs/*.md --replmode --log -c

doctests: doctests_markdown doctests_minimal doctests_torch doctests_gpytorch doctests_botorch doctests_umbridge

doctests_no_docker: doctests_minimal doctests_torch doctests_gpytorch doctests_botorch

unittests:
	python -m pytest -x --cov qmcpy/ --cov-report term --cov-report json --no-header --cov-append test/

check_booktests:
<<<<<<< HEAD
	@echo "Checking notebook ↔ booktest coverage..."
	@total_notebooks=0; \
	skipped_notebooks=0; \
	run_notebooks=0; \
	missing_notebooks=0; \
	for nb in $$(find demos -name '*.ipynb' | sort); do \
		total_notebooks=$$((total_notebooks+1)); \
		base=$$(basename "$$nb" .ipynb); \
		test_base=$$(echo "$$base" | sed 's/[-.]/_/g'); \
		# ---------- explicit skip list ---------- \
		if [ "$$base" = "parsl_fest_2025" ]; then \
			echo "    Skipping $$nb (demo orchestrates booktests, not itself a booktest)"; \
			skipped_notebooks=$$((skipped_notebooks+1)); \
			continue; \
		fi; \
		# ---------- check for matching Testbook file ---------- \
		if ! ls test/booktests/tb_"$$test_base".py > /dev/null 2>&1; then \
=======
	rm -fr demos/.ipynb_checkpoints/*checkpoint.ipynb && \
	find demos -name '*.ipynb' | while read nb; do \
		base=$$(basename "$$nb" .ipynb); \
		test_base=$$(echo "$$base" | sed 's/[-.]/_/g'); \
		if [ "$$base" != "parsl_fest_2025" ] && [ "$$base" != "01_sequential" ] && [ "$$base" != "02_parallel" ] && [ "$$base" != "03_visualize_speedup" ] && ! ls test/booktests/tb_"$$test_base".py > /dev/null 2>&1; then \
>>>>>>> 167602b2
			echo "    Missing test for: $$nb -> Expected: test/booktests/tb_$$test_base.py"; \
			missing_notebooks=$$((missing_notebooks+1)); \
		else \
			run_notebooks=$$((run_notebooks+1)); \
		fi; \
	done; \
	echo "Total notebooks found:        $$total_notebooks"; \
	echo "Total skipped explicitly (from .py creation):     $$skipped_notebooks"; \
	echo "Total notebooks WITH tests:   $$run_notebooks"; \
	echo "Total notebooks MISSING tests:$$missing_notebooks"; \
	echo "Booktests will be run for $$run_notebooks notebooks."


# This helps locate generated or local-only folders like build, .pytest_cache, etc.
find_local_only_files:
<<<<<<< HEAD
	@chmod +x scripts/find_local_only_folders.sh
	@./scripts/find_local_only_folders.sh

clean_local_only_files:
	@chmod +x scripts/find_local_only_folders.sh
	@./scripts/find_local_only_folders.sh | while read f; do \
		if [ -n "$$f" ]; then \
			rm -f "$$f"; \
		fi; \
=======
	chmod +x scripts/find_local_only_folders.sh
	./scripts/find_local_only_folders.sh 

clean_local_only_files:
	rm -fr test/booktests/.ipynb_checkpoints/
	chmod +x scripts/find_local_only_folders.sh > /dev/null 2>&1
	for f in $(shell ./scripts/find_local_only_folders.sh > /dev/null 2>&1); do \
		rm -f "$$f"; > /dev/null 2>&1; \
>>>>>>> 167602b2
	done

generate_booktests:
	@echo ""
	@echo "Generating missing booktest files..."
	@cd test/booktests/ && python generate_test.py --check-missing


booktests_no_docker: check_booktests generate_booktests clean_local_only_files
	@echo "\nNotebook tests"
	@pip install -q -e ".[test]"  && \
	set -e && \
	cd test/booktests/ && \
	if [ -z "$(TESTS)" ]; then \
		TOTAL_NOTEBOOK_TESTS=$$(find . -maxdepth 1 -name 'tb_*.py' | wc -l) \
		PYTHONWARNINGS="ignore::UserWarning,ignore::DeprecationWarning,ignore::FutureWarning,ignore::ImportWarning" \
		TOTAL_NOTEBOOK_TESTS=$$TOTAL_NOTEBOOK_TESTS python -W ignore -m coverage run --append --source=../../qmcpy/ -m unittest discover -s . -p "*.py" -v --failfast; \
	else \
		TOTAL_NOTEBOOK_TESTS=$$(echo "$(TESTS)" | wc -w) \
		PYTHONWARNINGS="ignore::UserWarning,ignore::DeprecationWarning,ignore::FutureWarning,ignore::ImportWarning" \
		TOTAL_NOTEBOOK_TESTS=$$TOTAL_NOTEBOOK_TESTS python -W ignore -m coverage run --append --source=../../qmcpy/ -m unittest $(TESTS) -v --failfast; \
	fi && \
	cd ../..

booktests_parallel_no_docker: check_booktests generate_booktests clean_local_only_files
	@echo "\nNotebook tests with Parsl"
	@pip install -q -e ".[test]"  && \
	cd test/booktests/ && \
	rm -fr *.eps *.jpg *.pdf *.png *.part *.txt *.log && rm -fr logs && rm -fr runinfo prob_failure_gp_ci_plots && \
	PYTHONWARNINGS="ignore::UserWarning,ignore::DeprecationWarning,ignore::FutureWarning,ignore::ImportWarning" \
	python parsl_test_runner.py $(TESTS) -v --failfast && \
	cd ../..

tests: 
	set -e && $(MAKE) doctests && $(MAKE) unittests && $(MAKE) coverage

tests_no_docker: 
	pip install -q -e .[test] && \
	set -e && $(MAKE) doctests_no_docker && $(MAKE) unittests && $(MAKE) coverage

coverage: # https://github.com/marketplace/actions/coverage-badge
	python -m coverage report -m

delcoverage:
	@rm .coverage
	@rm coverage.json 

uml:
	# UML Diagrams
	#	Discrete Distributions
	@pyreverse -k qmcpy/discrete_distribution/ -o svg 1>/dev/null && mv classes.svg docs/api/umls/discrete_distribution_overview.svg
	#	Discrete Distribution Specific
	@pyreverse qmcpy/discrete_distribution/ -o svg 1>/dev/null && mv classes.svg docs/api/umls/discrete_distribution_specific.svg
	#	True Measure Overview
	@pyreverse -k qmcpy/true_measure/ -o svg 1>/dev/null && mv classes.svg docs/api/umls/true_measure_overview.svg
	#	True Measure Specific
	@pyreverse qmcpy/true_measure/ -o svg 1>/dev/null && mv classes.svg docs/api/umls/true_measure_specific.svg
	#	Integrand Overview
	@pyreverse -k qmcpy/integrand/ -o svg 1>/dev/null && mv classes.svg docs/api/umls/integrand_overview.svg
	#	Integrand Specific
	@pyreverse qmcpy/integrand/ -o svg 1>/dev/null && mv classes.svg docs/api/umls/integrand_specific.svg
	#	Stopping Criterion Overview
	@pyreverse -k qmcpy/stopping_criterion/ -o svg 1>/dev/null && mv classes.svg docs/api/umls/stopping_criterion_overview.svg
	#	Stopping Criterion Specific
	@pyreverse qmcpy/stopping_criterion/ -o svg 1>/dev/null && mv classes.svg docs/api/umls/stopping_criterion_specific.svg
	#	Kernel Overview
	@pyreverse -k qmcpy/kernel/ -o svg 1>/dev/null && mv classes.svg docs/api/umls/kernel_overview.svg
	#	Kernel Specific
	@pyreverse qmcpy/kernel/ -o svg 1>/dev/null && mv classes.svg docs/api/umls/kernel_specific.svg

copydocs: # mkdocs only looks for content in the docs/ folder, so we have to copy it there
	@cp README.md docs/README.md 
	@cp CONTRIBUTING.md docs/CONTRIBUTING.md 
	@cp community.md docs/community.md 
	@cp -r demos docs

runmkdocserve: 
	@mkdocs serve
	
doc: uml copydocs runmkdocserve

docnouml: copydocs runmkdocserve<|MERGE_RESOLUTION|>--- conflicted
+++ resolved
@@ -41,8 +41,8 @@
 	python -m pytest -x --cov qmcpy/ --cov-report term --cov-report json --no-header --cov-append test/
 
 check_booktests:
-<<<<<<< HEAD
 	@echo "Checking notebook ↔ booktest coverage..."
+	@rm -fr demos/.ipynb_checkpoints/*checkpoint.ipynb || true
 	@total_notebooks=0; \
 	skipped_notebooks=0; \
 	run_notebooks=0; \
@@ -52,20 +52,28 @@
 		base=$$(basename "$$nb" .ipynb); \
 		test_base=$$(echo "$$base" | sed 's/[-.]/_/g'); \
 		# ---------- explicit skip list ---------- \
+		if [ "$$base" = "dakota_genz" ]; then \
+			echo "    Skipping $$nb (requires large manual file / heavy memory use)"; \
+			skipped_notebooks=$$((skipped_notebooks+1)); \
+			continue; \
+		fi; \
 		if [ "$$base" = "parsl_fest_2025" ]; then \
 			echo "    Skipping $$nb (demo orchestrates booktests, not itself a booktest)"; \
 			skipped_notebooks=$$((skipped_notebooks+1)); \
 			continue; \
 		fi; \
+		if [ "$$base" = "Argonne_2023_Talk_Figures" ]; then \
+			echo "    Skipping $$nb (heavy LaTeX + many figures; skipped in booktests_no_docker)"; \
+			skipped_notebooks=$$((skipped_notebooks+1)); \
+			continue; \
+		fi; \
+		if [ "$$base" = "01_sequential" ] || [ "$$base" = "02_parallel" ] || [ "$$base" = "03_visualize_speedup" ]; then \
+			echo "    Skipping $$nb (helper notebook for parsl_fest_2025; not a standalone booktest)"; \
+			skipped_notebooks=$$((skipped_notebooks+1)); \
+			continue; \
+		fi; \
 		# ---------- check for matching Testbook file ---------- \
 		if ! ls test/booktests/tb_"$$test_base".py > /dev/null 2>&1; then \
-=======
-	rm -fr demos/.ipynb_checkpoints/*checkpoint.ipynb && \
-	find demos -name '*.ipynb' | while read nb; do \
-		base=$$(basename "$$nb" .ipynb); \
-		test_base=$$(echo "$$base" | sed 's/[-.]/_/g'); \
-		if [ "$$base" != "parsl_fest_2025" ] && [ "$$base" != "01_sequential" ] && [ "$$base" != "02_parallel" ] && [ "$$base" != "03_visualize_speedup" ] && ! ls test/booktests/tb_"$$test_base".py > /dev/null 2>&1; then \
->>>>>>> 167602b2
 			echo "    Missing test for: $$nb -> Expected: test/booktests/tb_$$test_base.py"; \
 			missing_notebooks=$$((missing_notebooks+1)); \
 		else \
@@ -73,7 +81,7 @@
 		fi; \
 	done; \
 	echo "Total notebooks found:        $$total_notebooks"; \
-	echo "Total skipped explicitly (from .py creation):     $$skipped_notebooks"; \
+	echo "Total skipped explicitly:     $$skipped_notebooks"; \
 	echo "Total notebooks WITH tests:   $$run_notebooks"; \
 	echo "Total notebooks MISSING tests:$$missing_notebooks"; \
 	echo "Booktests will be run for $$run_notebooks notebooks."
@@ -81,26 +89,16 @@
 
 # This helps locate generated or local-only folders like build, .pytest_cache, etc.
 find_local_only_files:
-<<<<<<< HEAD
 	@chmod +x scripts/find_local_only_folders.sh
 	@./scripts/find_local_only_folders.sh
 
 clean_local_only_files:
+	@rm -fr test/booktests/.ipynb_checkpoints/
 	@chmod +x scripts/find_local_only_folders.sh
 	@./scripts/find_local_only_folders.sh | while read f; do \
 		if [ -n "$$f" ]; then \
-			rm -f "$$f"; \
+			rm -f "$$f" > /dev/null 2>&1; \
 		fi; \
-=======
-	chmod +x scripts/find_local_only_folders.sh
-	./scripts/find_local_only_folders.sh 
-
-clean_local_only_files:
-	rm -fr test/booktests/.ipynb_checkpoints/
-	chmod +x scripts/find_local_only_folders.sh > /dev/null 2>&1
-	for f in $(shell ./scripts/find_local_only_folders.sh > /dev/null 2>&1); do \
-		rm -f "$$f"; > /dev/null 2>&1; \
->>>>>>> 167602b2
 	done
 
 generate_booktests:
