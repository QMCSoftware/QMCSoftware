--- conflicted
+++ resolved
@@ -39,11 +39,7 @@
 		grep -vE "(colab-badge.svg|Open In Colab|colab.research)" $$f > $(nbdir)/tmp.rst && mv $(nbdir)/tmp.rst  $$f; \
 	done
 	# Add slash to * for "**kwargs"
-<<<<<<< HEAD
 	find . -name "*.rst" -type f -exec sed -i.bak 's/\*\*kwargs/\\*\\*kwargs/g' {} + && find . -name "*.rst.bak" -delete
-=======
-	find . -name "*.rst" -type f -exec sed -i '' 's/\*\*kwargs/\\*\\*kwargs/g' {} + ;
->>>>>>> 895c731b
 
 
 _uml:
@@ -97,11 +93,11 @@
 fasttests:
 	@echo "\nFastests"
 	python -W ignore -m coverage run --append --source=./ -m unittest discover -s test/fasttests/ 1>/dev/null
-	
+
 longtests:
 	@echo "\nLongtests"
 	python -W ignore -m coverage run --append --source=./ -m unittest discover -s test/longtests/ 1>/dev/null
-	
+
 coverage:
 	@echo "\nCode coverage"
 	python -m coverage report -m
